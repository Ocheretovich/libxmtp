--- conflicted
+++ resolved
@@ -26,107 +26,29 @@
 #[napi]
 #[derive(Eq, Hash, PartialEq)]
 pub enum NapiSignatureRequestType {
-    AddWallet,
-    CreateInbox,
-    RevokeWallet,
-    RevokeInstallations,
+  AddWallet,
+  CreateInbox,
+  RevokeWallet,
+  RevokeInstallations,
 }
 
-<<<<<<< HEAD
-#[napi(object)]
-pub struct NapiInboxState {
-    pub inbox_id: String,
-    pub recovery_address: String,
-    pub installation_ids: Vec<String>,
-    pub account_addresses: Vec<String>,
+#[napi]
+pub struct NapiClient {
+  inner_client: Arc<RustXmtpClient>,
+  signature_requests: Arc<Mutex<HashMap<NapiSignatureRequestType, SignatureRequest>>>,
+  pub account_address: String,
 }
 
-impl From<AssociationState> for NapiInboxState {
-    fn from(state: AssociationState) -> Self {
-        Self {
-            inbox_id: state.inbox_id().to_string(),
-            recovery_address: state.recovery_address().to_string(),
-            installation_ids: state
-                .installation_ids()
-                .into_iter()
-                .map(|id| ed25519_public_key_to_address(id.as_slice()))
-                .collect(),
-            account_addresses: state.account_addresses(),
-        }
-    }
-}
-
-=======
->>>>>>> de864d48
-#[napi]
-pub struct NapiClient {
-    inner_client: Arc<RustXmtpClient>,
-    signature_requests: Arc<Mutex<HashMap<NapiSignatureRequestType, SignatureRequest>>>,
-    pub account_address: String,
-}
-
 #[napi]
 pub async fn create_client(
-    host: String,
-    is_secure: bool,
-    db_path: String,
-    inbox_id: String,
-    account_address: String,
-    encryption_key: Option<Uint8Array>,
-    history_sync_url: Option<String>,
+  host: String,
+  is_secure: bool,
+  db_path: String,
+  inbox_id: String,
+  account_address: String,
+  encryption_key: Option<Uint8Array>,
+  history_sync_url: Option<String>,
 ) -> Result<NapiClient> {
-<<<<<<< HEAD
-    let api_client = TonicApiClient::create(host.clone(), is_secure)
-        .await
-        .map_err(|_| Error::from_reason("Error creating Tonic API client"))?;
-
-    let storage_option = StorageOption::Persistent(db_path);
-
-    let store = match encryption_key {
-        Some(key) => {
-            let key: Vec<u8> = key.deref().into();
-            let key: EncryptionKey = key
-                .try_into()
-                .map_err(|_| Error::from_reason("Malformed 32 byte encryption key".to_string()))?;
-            EncryptedMessageStore::new(storage_option, key)
-                .await
-                .map_err(|_| Error::from_reason("Error creating encrypted message store"))?
-        }
-        None => EncryptedMessageStore::new_unencrypted(storage_option)
-            .await
-            .map_err(|_| Error::from_reason("Error creating unencrypted message store"))?,
-    };
-
-    let identity_strategy = IdentityStrategy::CreateIfNotFound(
-        inbox_id.clone(),
-        account_address.clone().to_lowercase(),
-        // this is a temporary solution
-        1,
-        None,
-    );
-
-    let xmtp_client = match history_sync_url {
-        Some(url) => ClientBuilder::new(identity_strategy)
-            .api_client(api_client)
-            .store(store)
-            .history_sync_url(&url)
-            .build()
-            .await
-            .map_err(|e| Error::from_reason(format!("{}", e)))?,
-        None => ClientBuilder::new(identity_strategy)
-            .api_client(api_client)
-            .store(store)
-            .build()
-            .await
-            .map_err(|e| Error::from_reason(format!("{}", e)))?,
-    };
-
-    Ok(NapiClient {
-        inner_client: Arc::new(xmtp_client),
-        account_address,
-        signature_requests: Arc::new(Mutex::new(HashMap::new())),
-    })
-=======
   let api_client = TonicApiClient::create(host.clone(), is_secure)
     .await
     .map_err(|_| Error::from_reason("Error creating Tonic API client"))?;
@@ -140,9 +62,11 @@
         .try_into()
         .map_err(|_| Error::from_reason("Malformed 32 byte encryption key".to_string()))?;
       EncryptedMessageStore::new(storage_option, key)
+        .await
         .map_err(|_| Error::from_reason("Error creating encrypted message store"))?
     }
     None => EncryptedMessageStore::new_unencrypted(storage_option)
+      .await
       .map_err(|_| Error::from_reason("Error creating unencrypted message store"))?,
   };
 
@@ -175,31 +99,14 @@
     account_address,
     signature_requests: Arc::new(Mutex::new(HashMap::new())),
   })
->>>>>>> de864d48
 }
 
 #[napi]
 pub async fn get_inbox_id_for_address(
-    host: String,
-    is_secure: bool,
-    account_address: String,
+  host: String,
+  is_secure: bool,
+  account_address: String,
 ) -> Result<Option<String>> {
-<<<<<<< HEAD
-    let account_address = account_address.to_lowercase();
-    let api_client = ApiClientWrapper::new(
-        TonicApiClient::create(host.clone(), is_secure)
-            .await
-            .map_err(|e| Error::from_reason(format!("{}", e)))?,
-        Retry::default(),
-    );
-
-    let results = api_client
-        .get_inbox_ids(vec![account_address.clone()])
-        .await
-        .map_err(|e| Error::from_reason(format!("{}", e)))?;
-
-    Ok(results.get(&account_address).cloned())
-=======
   let account_address = account_address.to_lowercase();
   let api_client = ApiClientWrapper::new(
     TonicApiClient::create(host.clone(), is_secure)
@@ -214,24 +121,18 @@
     .map_err(ErrorWrapper::from)?;
 
   Ok(results.get(&account_address).cloned())
->>>>>>> de864d48
 }
 
 #[napi]
 pub fn generate_inbox_id(account_address: String) -> String {
-    let account_address = account_address.to_lowercase();
-    // ensure that the nonce is always 1 for now since this will only be used for the
-    // create_client function above, which also has a hard-coded nonce of 1
-    xmtp_id_generate_inbox_id(&account_address, &1)
+  let account_address = account_address.to_lowercase();
+  // ensure that the nonce is always 1 for now since this will only be used for the
+  // create_client function above, which also has a hard-coded nonce of 1
+  xmtp_id_generate_inbox_id(&account_address, &1)
 }
 
 #[napi]
 impl NapiClient {
-<<<<<<< HEAD
-    #[napi]
-    pub fn inbox_id(&self) -> String {
-        self.inner_client.inbox_id()
-=======
   #[napi]
   pub fn inbox_id(&self) -> String {
     self.inner_client.inbox_id()
@@ -264,78 +165,25 @@
       return Err(Error::from_reason(
         "An identity is already registered with this client",
       ));
->>>>>>> de864d48
     }
 
-    #[napi]
-    pub fn is_registered(&self) -> bool {
-        self.inner_client.identity().signature_request().is_none()
-    }
-
-    #[napi]
-    pub fn installation_id(&self) -> String {
-        ed25519_public_key_to_address(self.inner_client.installation_public_key().as_slice())
-    }
-
-<<<<<<< HEAD
-    #[napi]
-    pub async fn can_message(
-        &self,
-        account_addresses: Vec<String>,
-    ) -> Result<HashMap<String, bool>> {
-        let results: HashMap<String, bool> = self
-            .inner_client
-            .can_message(account_addresses)
-            .await
-            .map_err(|e| Error::from_reason(format!("{}", e)))?;
-=======
+    let mut signature_requests = self.signature_requests.lock().await;
+
+    let signature_request = signature_requests
+      .get(&NapiSignatureRequestType::CreateInbox)
+      .ok_or(Error::from_reason("No signature request found"))?;
+
     self
       .inner_client
       .register_identity(signature_request.clone())
       .await
       .map_err(ErrorWrapper::from)?;
->>>>>>> de864d48
-
-        Ok(results)
-    }
-
-    #[napi]
-    pub async fn register_identity(&self) -> Result<()> {
-        if self.is_registered() {
-            return Err(Error::from_reason(
-                "An identity is already registered with this client",
-            ));
-        }
-
-<<<<<<< HEAD
-        let mut signature_requests = self.signature_requests.lock().await;
-
-        let signature_request = signature_requests
-            .get(&NapiSignatureRequestType::CreateInbox)
-            .ok_or(Error::from_reason("No signature request found"))?;
-
-        self.inner_client
-            .register_identity(signature_request.clone())
-            .await
-            .map_err(|e| Error::from_reason(format!("{}", e)))?;
-
-        signature_requests.remove(&NapiSignatureRequestType::CreateInbox);
-
-        Ok(())
-    }
-
-    #[napi]
-    pub async fn create_inbox_signature_text(&self) -> Result<Option<String>> {
-        let signature_request = match self.inner_client.identity().signature_request() {
-            Some(signature_req) => signature_req,
-            // this should never happen since we're checking for it above in is_registered
-            None => return Err(Error::from_reason("No signature request found")),
-        };
-        let signature_text = signature_request.signature_text();
-        let mut signature_requests = self.signature_requests.lock().await;
-
-        signature_requests.insert(NapiSignatureRequestType::CreateInbox, signature_request);
-=======
+
+    signature_requests.remove(&NapiSignatureRequestType::CreateInbox);
+
+    Ok(())
+  }
+
   #[napi]
   pub async fn create_inbox_signature_text(&self) -> Result<Option<String>> {
     let signature_request = match self.inner_client.identity().signature_request() {
@@ -470,174 +318,26 @@
       NapiSignatureRequestType::RevokeInstallations,
       signature_request,
     );
->>>>>>> de864d48
-
-        Ok(Some(signature_text))
-    }
-
-    #[napi]
-    pub fn conversations(&self) -> NapiConversations {
-        NapiConversations::new(self.inner_client.clone())
-    }
-
-    #[napi]
-    pub async fn request_history_sync(&self) -> Result<()> {
-        let _ = self
+
+    Ok(signature_text)
+  }
+
+  #[napi]
+  pub async fn add_signature(
+    &self,
+    signature_type: NapiSignatureRequestType,
+    signature_bytes: Uint8Array,
+  ) -> Result<()> {
+    let mut signature_requests = self.signature_requests.lock().await;
+
+    if let Some(signature_request) = signature_requests.get_mut(&signature_type) {
+      let signature = UnverifiedSignature::new_recoverable_ecdsa(signature_bytes.deref().to_vec());
+
+      signature_request
+        .add_signature(
+          signature,
+          self
             .inner_client
-            .send_history_request()
-            .await
-            .map_err(|e| Error::from_reason(format!("{}", e)));
-
-        Ok(())
-    }
-
-    #[napi]
-    pub async fn find_inbox_id_by_address(&self, address: String) -> Result<Option<String>> {
-        let inbox_id = self
-            .inner_client
-<<<<<<< HEAD
-            .find_inbox_id_from_address(address)
-            .await
-            .map_err(|e| Error::from_reason(format!("{}", e)))?;
-
-        Ok(inbox_id)
-    }
-
-    /**
-     * Get the client's inbox state.
-     *
-     * If `refresh_from_network` is true, the client will go to the network first to refresh the state.
-     * Otherwise, the state will be read from the local database.
-     */
-    #[napi]
-    pub async fn inbox_state(&self, refresh_from_network: bool) -> Result<NapiInboxState> {
-        let state = self
-            .inner_client
-            .inbox_state(refresh_from_network)
-            .await
-            .map_err(|e| Error::from_reason(format!("{}", e)))?;
-        Ok(state.into())
-    }
-
-    #[napi]
-    pub async fn add_wallet_signature_text(
-        &self,
-        existing_wallet_address: String,
-        new_wallet_address: String,
-    ) -> Result<String> {
-        let signature_request = self
-            .inner_client
-            .associate_wallet(
-                existing_wallet_address.to_lowercase(),
-                new_wallet_address.to_lowercase(),
-            )
-            .map_err(|e| Error::from_reason(format!("{}", e)))?;
-        let signature_text = signature_request.signature_text();
-        let mut signature_requests = self.signature_requests.lock().await;
-
-        signature_requests.insert(NapiSignatureRequestType::AddWallet, signature_request);
-
-        Ok(signature_text)
-    }
-
-    #[napi]
-    pub async fn revoke_wallet_signature_text(&self, wallet_address: String) -> Result<String> {
-        let signature_request = self
-            .inner_client
-            .revoke_wallets(vec![wallet_address.to_lowercase()])
-            .await
-            .map_err(|e| Error::from_reason(format!("{}", e)))?;
-        let signature_text = signature_request.signature_text();
-        let mut signature_requests = self.signature_requests.lock().await;
-
-        signature_requests.insert(NapiSignatureRequestType::RevokeWallet, signature_request);
-
-        Ok(signature_text)
-    }
-
-    #[napi]
-    pub async fn revoke_installations_signature_text(&self) -> Result<String> {
-        let installation_id = self.inner_client.installation_public_key();
-        let inbox_state = self
-            .inner_client
-            .inbox_state(true)
-            .await
-            .map_err(|e| Error::from_reason(format!("{}", e)))?;
-        let other_installation_ids = inbox_state
-            .installation_ids()
-            .into_iter()
-            .filter(|id| id != &installation_id)
-            .collect();
-        let signature_request = self
-            .inner_client
-            .revoke_installations(other_installation_ids)
-            .await
-            .map_err(|e| Error::from_reason(format!("{}", e)))?;
-        let signature_text = signature_request.signature_text();
-        let mut signature_requests = self.signature_requests.lock().await;
-
-        signature_requests.insert(
-            NapiSignatureRequestType::RevokeInstallations,
-            signature_request,
-        );
-
-        Ok(signature_text)
-    }
-
-    #[napi]
-    pub async fn add_signature(
-        &self,
-        signature_type: NapiSignatureRequestType,
-        signature_bytes: Uint8Array,
-    ) -> Result<()> {
-        let mut signature_requests = self.signature_requests.lock().await;
-
-        if let Some(signature_request) = signature_requests.get_mut(&signature_type) {
-            let signature =
-                UnverifiedSignature::new_recoverable_ecdsa(signature_bytes.deref().to_vec());
-
-            signature_request
-                .add_signature(
-                    signature,
-                    self.inner_client
-                        .smart_contract_signature_verifier()
-                        .as_ref(),
-                )
-                .await
-                .map_err(|e| Error::from_reason(format!("{}", e)))?;
-        } else {
-            return Err(Error::from_reason("Signature request not found"));
-        }
-
-        Ok(())
-    }
-
-    #[napi]
-    pub async fn apply_signature_requests(&self) -> Result<()> {
-        let mut signature_requests = self.signature_requests.lock().await;
-
-        let request_types: Vec<NapiSignatureRequestType> =
-            signature_requests.keys().cloned().collect();
-        for signature_request_type in request_types {
-            // ignore the create inbox request since it's applied with register_identity
-            if signature_request_type == NapiSignatureRequestType::CreateInbox {
-                continue;
-            }
-
-            if let Some(signature_request) = signature_requests.get(&signature_request_type) {
-                self.inner_client
-                    .apply_signature_request(signature_request.clone())
-                    .await
-                    .map_err(|e| Error::from_reason(format!("{}", e)))?;
-
-                // remove the signature request after applying it
-                signature_requests.remove(&signature_request_type);
-            }
-        }
-
-        Ok(())
-    }
-=======
             .smart_contract_signature_verifier()
             .as_ref(),
         )
@@ -703,5 +403,4 @@
 
     Ok(result.into())
   }
->>>>>>> de864d48
 }