[workspace]

members = [
  "examples/cli",
  "xmtp",
  "xmtp_cryptography",
  "xmtp_networking",
  #  TODO: replace ^ with:
  #  "xmtp_api_grpc",
  #  "xmtp_api_grpc_gateway",
  "xmtp_proto",
  "xmtp_v2",
]

# Exclude since
# 1) no reason to share profile with other core crates
# 2) moreover, bindings_swift and xmtp_dh need their own size-optimized profile
<<<<<<< HEAD
exclude = [
  "bindings_ffi",
  "bindings_js",
  "bindings_wasm",
  "mls",
]
=======
exclude = ["bindings_ffi", "bindings_js", "bindings_wasm"]
>>>>>>> 246209f5

# Make the feature resolver explicit.
# See https://doc.rust-lang.org/edition-guide/rust-2021/default-cargo-resolver.html#details
resolver = "2"<|MERGE_RESOLUTION|>--- conflicted
+++ resolved
@@ -15,16 +15,12 @@
 # Exclude since
 # 1) no reason to share profile with other core crates
 # 2) moreover, bindings_swift and xmtp_dh need their own size-optimized profile
-<<<<<<< HEAD
 exclude = [
   "bindings_ffi",
   "bindings_js",
   "bindings_wasm",
   "mls",
 ]
-=======
-exclude = ["bindings_ffi", "bindings_js", "bindings_wasm"]
->>>>>>> 246209f5
 
 # Make the feature resolver explicit.
 # See https://doc.rust-lang.org/edition-guide/rust-2021/default-cargo-resolver.html#details
