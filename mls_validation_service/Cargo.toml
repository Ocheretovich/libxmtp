[package]
edition = "2021"
name = "mls_validation_service"
version.workspace = true

[[bin]] # Bin to run the Validation Service
name = "mls-validation-service"
path = "src/main.rs"

[dependencies]
clap = { version = "4.4.6", features = ["derive"] }
ed25519-dalek = { workspace = true, features = ["digest"] }
<<<<<<< HEAD
env_logger = "0.11"
ethers = { workspace = true }
=======
>>>>>>> c3581090
futures = { workspace = true }
hex = { workspace = true }
openmls = { workspace = true }
openmls_rust_crypto = { workspace = true }
openmls_traits = { workspace = true }
prost = { workspace = true, features = ["prost-derive"] }
serde = { workspace = true }
thiserror.workspace = true
tokio = { workspace = true, features = ["full"] }
tonic = { workspace = true }
warp = "0.3.6"
xmtp_cryptography = { path = "../xmtp_cryptography" }
xmtp_id.workspace = true
xmtp_mls.workspace = true
<<<<<<< HEAD
xmtp_proto = { path = "../xmtp_proto", features = ["proto_full", "convert"] }
=======
xmtp_proto = { path = "../xmtp_proto", features = [
    "proto_full",
    "convert",
] }
tracing.workspace = true
tracing-subscriber = { workspace = true, features = ["env-filter"] }
>>>>>>> c3581090

[dev-dependencies]
anyhow.workspace = true
ethers.workspace = true
openmls_basic_credential = { workspace = true, features = ["test-utils"] }
rand = { workspace = true }
sha2.workspace = true
xmtp_id = { workspace = true, features = ["test-utils"] }<|MERGE_RESOLUTION|>--- conflicted
+++ resolved
@@ -10,11 +10,8 @@
 [dependencies]
 clap = { version = "4.4.6", features = ["derive"] }
 ed25519-dalek = { workspace = true, features = ["digest"] }
-<<<<<<< HEAD
 env_logger = "0.11"
 ethers = { workspace = true }
-=======
->>>>>>> c3581090
 futures = { workspace = true }
 hex = { workspace = true }
 openmls = { workspace = true }
@@ -25,20 +22,13 @@
 thiserror.workspace = true
 tokio = { workspace = true, features = ["full"] }
 tonic = { workspace = true }
+tracing-subscriber = { workspace = true, features = ["env-filter"] }
+tracing.workspace = true
 warp = "0.3.6"
 xmtp_cryptography = { path = "../xmtp_cryptography" }
 xmtp_id.workspace = true
 xmtp_mls.workspace = true
-<<<<<<< HEAD
 xmtp_proto = { path = "../xmtp_proto", features = ["proto_full", "convert"] }
-=======
-xmtp_proto = { path = "../xmtp_proto", features = [
-    "proto_full",
-    "convert",
-] }
-tracing.workspace = true
-tracing-subscriber = { workspace = true, features = ["env-filter"] }
->>>>>>> c3581090
 
 [dev-dependencies]
 anyhow.workspace = true
