use std::{
    collections::HashMap,
    mem::Discriminant,
    sync::{
        atomic::{AtomicUsize, Ordering},
        Arc,
    },
};

use futures::{
    stream::{self, FuturesUnordered, StreamExt},
    Future,
};
use openmls::{
    credentials::errors::BasicCredentialError,
    framing::{MlsMessageBodyIn, MlsMessageIn},
    group::GroupEpoch,
    messages::Welcome,
    prelude::tls_codec::{Deserialize, Error as TlsCodecError},
};
use openmls_traits::OpenMlsProvider;
use prost::EncodeError;
use thiserror::Error;
use tokio::sync::broadcast;

use xmtp_cryptography::signature::{sanitize_evm_addresses, AddressValidationError};
use xmtp_id::{
    associations::{
        builder::{SignatureRequest, SignatureRequestError},
        AssociationError, AssociationState, SignatureError,
    },
    scw_verifier::{RpcSmartContractWalletVerifier, SmartContractSignatureVerifier},
    InboxId,
};

use xmtp_proto::xmtp::mls::api::v1::{
    welcome_message::{Version as WelcomeMessageVersion, V1 as WelcomeMessageV1},
    GroupMessage, WelcomeMessage,
};

use crate::{
    api::ApiClientWrapper,
    groups::{
        group_permissions::PolicySet, validated_commit::CommitValidationError, GroupError,
        GroupMetadataOptions, IntentError, MlsGroup,
    },
    identity::{parse_credential, Identity, IdentityError},
    identity_updates::{load_identity_updates, IdentityUpdateError},
    mutex_registry::MutexRegistry,
    retry::Retry,
    retry_async, retryable,
    storage::{
        consent_record::{ConsentState, ConsentType, StoredConsentRecord},
        db_connection::DbConnection,
        group::{GroupMembershipState, StoredGroup},
        group_message::StoredGroupMessage,
        refresh_state::EntityKind,
        sql_key_store, EncryptedMessageStore, StorageError,
    },
    subscriptions::LocalEvents,
    verified_key_package_v2::{KeyPackageVerificationError, VerifiedKeyPackageV2},
    xmtp_openmls_provider::XmtpOpenMlsProvider,
    Fetch, XmtpApi,
};

/// Which network the Client is connected to
#[derive(Clone, Copy, Default, Debug)]
pub enum Network {
    Local(&'static str),
    #[default]
    Dev,
    Prod,
}

#[derive(Debug, Error)]
pub enum ClientError {
    #[error(transparent)]
    AddressValidation(#[from] AddressValidationError),
    #[error("could not publish: {0}")]
    PublishError(String),
    #[error("storage error: {0}")]
    Storage(#[from] StorageError),
    #[error("dieselError: {0}")]
    Diesel(#[from] diesel::result::Error),
    #[error("Query failed: {0}")]
    QueryError(#[from] xmtp_proto::api_client::Error),
    #[error("API error: {0}")]
    Api(#[from] crate::api::WrappedApiError),
    #[error("identity error: {0}")]
    Identity(#[from] crate::identity::IdentityError),
    #[error("TLS Codec error: {0}")]
    TlsError(#[from] TlsCodecError),
    #[error("key package verification: {0}")]
    KeyPackageVerification(#[from] KeyPackageVerificationError),
    #[error("syncing errors: {0:?}")]
    SyncingError(Vec<MessageProcessingError>),
    #[error("Stream inconsistency error: {0}")]
    StreamInconsistency(String),
    #[error("Association error: {0}")]
    Association(#[from] AssociationError),
    #[error("signature validation error: {0}")]
    SignatureValidation(#[from] SignatureError),
    #[error(transparent)]
    IdentityUpdate(#[from] IdentityUpdateError),
    #[error(transparent)]
    SignatureRequest(#[from] SignatureRequestError),
    // the box is to prevent infinite cycle between client and group errors
    #[error(transparent)]
    Group(Box<GroupError>),
    #[error("generic:{0}")]
    Generic(String),
}

impl From<GroupError> for ClientError {
    fn from(err: GroupError) -> ClientError {
        ClientError::Group(Box::new(err))
    }
}

impl crate::retry::RetryableError for ClientError {
    fn is_retryable(&self) -> bool {
        match self {
            ClientError::Group(group_error) => retryable!(group_error),
            ClientError::Diesel(diesel_error) => retryable!(diesel_error),
            ClientError::Api(api_error) => retryable!(api_error),
            ClientError::Storage(storage_error) => retryable!(storage_error),
            ClientError::Generic(err) => err.contains("database is locked"),
            _ => false,
        }
    }
}

/// An enum of errors that can occur when reading and processing a message off the network
#[derive(Debug, Error)]
pub enum MessageProcessingError {
    #[error("[{0}] already processed")]
    AlreadyProcessed(u64),
    #[error("diesel error: {0}")]
    Diesel(#[from] diesel::result::Error),
    #[error("[{message_time_ns:?}] invalid sender with credential: {credential:?}")]
    InvalidSender {
        message_time_ns: u64,
        credential: Vec<u8>,
    },
    #[error("invalid payload")]
    InvalidPayload,
    #[error(transparent)]
    Identity(#[from] IdentityError),
    #[error("openmls process message error: {0}")]
    OpenMlsProcessMessage(#[from] openmls::prelude::ProcessMessageError),
    #[error("merge staged commit: {0}")]
    MergeStagedCommit(#[from] openmls::group::MergeCommitError<sql_key_store::SqlKeyStoreError>),
    #[error(
        "no pending commit to merge. group epoch is {group_epoch:?} and got {message_epoch:?}"
    )]
    NoPendingCommit {
        message_epoch: GroupEpoch,
        group_epoch: GroupEpoch,
    },
    #[error("intent error: {0}")]
    Intent(#[from] IntentError),
    #[error("storage error: {0}")]
    Storage(#[from] crate::storage::StorageError),
    #[error("TLS Codec error: {0}")]
    TlsError(#[from] TlsCodecError),
    #[error("unsupported message type: {0:?}")]
    UnsupportedMessageType(Discriminant<MlsMessageBodyIn>),
    #[error("commit validation")]
    CommitValidation(#[from] CommitValidationError),
    #[error("codec")]
    Codec(#[from] crate::codecs::CodecError),
    #[error("encode proto: {0}")]
    EncodeProto(#[from] EncodeError),
    #[error("epoch increment not allowed")]
    EpochIncrementNotAllowed,
    #[error("Welcome processing error: {0}")]
    WelcomeProcessing(String),
    #[error("wrong credential type")]
    WrongCredentialType(#[from] BasicCredentialError),
    #[error("proto decode error: {0}")]
    DecodeError(#[from] prost::DecodeError),
    #[error("clear pending commit error: {0}")]
    ClearPendingCommit(#[from] sql_key_store::SqlKeyStoreError),
    #[error(transparent)]
    Group(#[from] Box<GroupError>),
    #[error("Serialization/Deserialization Error {0}")]
    Serde(#[from] serde_json::Error),
    #[error("generic:{0}")]
    Generic(String),
    #[error("intent is missing staged_commit field")]
    IntentMissingStagedCommit,
}

impl crate::retry::RetryableError for MessageProcessingError {
    fn is_retryable(&self) -> bool {
        match self {
            Self::Group(group_error) => retryable!(group_error),
            Self::Identity(identity_error) => retryable!(identity_error),
            Self::OpenMlsProcessMessage(err) => retryable!(err),
            Self::MergeStagedCommit(err) => retryable!(err),
            Self::Diesel(diesel_error) => retryable!(diesel_error),
            Self::Storage(s) => retryable!(s),
            Self::Generic(err) => err.contains("database is locked"),
            _ => false,
        }
    }
}

impl From<String> for ClientError {
    fn from(value: String) -> Self {
        Self::Generic(value)
    }
}

impl From<&str> for ClientError {
    fn from(value: &str) -> Self {
        Self::Generic(value.to_string())
    }
}

/// Clients manage access to the network, identity, and data store
#[derive(Debug)]
pub struct Client<ApiClient> {
    pub(crate) api_client: ApiClientWrapper<ApiClient>,
    pub(crate) context: Arc<XmtpMlsLocalContext>,
    #[cfg(feature = "message-history")]
    pub(crate) history_sync_url: Option<String>,
    pub(crate) local_events: broadcast::Sender<LocalEvents>,
}

/// The local context a XMTP MLS needs to function:
/// - Sqlite Database
/// - Identity for the User
#[derive(Debug)]
pub struct XmtpMlsLocalContext {
    /// XMTP Identity
    pub(crate) identity: Identity,
    /// XMTP Local Storage
    store: EncryptedMessageStore,
    pub(crate) mutexes: MutexRegistry,
}

impl XmtpMlsLocalContext {
    /// The installation public key is the primary identifier for an installation
    pub fn installation_public_key(&self) -> Vec<u8> {
        self.identity.installation_keys.to_public_vec()
    }

    /// Get the account address of the blockchain account associated with this client
    pub fn inbox_id(&self) -> InboxId {
        self.identity.inbox_id().clone()
    }

    /// Get sequence id, may not be consistent with the backend
    pub fn inbox_sequence_id(&self, conn: &DbConnection) -> Result<i64, StorageError> {
        self.identity.sequence_id(conn)
    }

    pub fn store(&self) -> &EncryptedMessageStore {
        &self.store
    }

    /// Pulls a new database connection and creates a new provider
    pub fn mls_provider(&self) -> Result<XmtpOpenMlsProvider, ClientError> {
        Ok(self.store.conn()?.into())
    }

    /// Integrators should always check the `signature_request` return value of this function before calling [`register_identity`](Self::register_identity).
    /// If `signature_request` returns `None`, then the wallet signature is not required and [`register_identity`](Self::register_identity) can be called with None as an argument.
    pub fn signature_request(&self) -> Option<SignatureRequest> {
        self.identity.signature_request()
    }
}

impl<ApiClient> Client<ApiClient>
where
    ApiClient: XmtpApi,
{
    /// Create a new client with the given network, identity, and store.
    /// It is expected that most users will use the [`ClientBuilder`](crate::builder::ClientBuilder) instead of instantiating
    /// a client directly.
    pub fn new(
        api_client: ApiClientWrapper<ApiClient>,
        identity: Identity,
        store: EncryptedMessageStore,
        #[cfg(feature = "message-history")] history_sync_url: Option<String>,
    ) -> Self {
        let context = XmtpMlsLocalContext {
            identity,
            store,
            mutexes: MutexRegistry::new(),
        };
        let (tx, _) = broadcast::channel(10);
        Self {
            api_client,
            context: Arc::new(context),
            #[cfg(feature = "message-history")]
            history_sync_url,
            local_events: tx,
        }
    }

    pub fn installation_public_key(&self) -> Vec<u8> {
        self.context.installation_public_key()
    }

    pub fn inbox_id(&self) -> String {
        self.context.inbox_id()
    }

    /// Pulls a connection and creates a new MLS Provider
    pub fn mls_provider(&self) -> Result<XmtpOpenMlsProvider, ClientError> {
        self.context.mls_provider()
    }

    pub async fn find_inbox_id_from_address(
        &self,
        address: String,
    ) -> Result<Option<String>, ClientError> {
        let results = self
            .find_inbox_ids_from_addresses(vec![address.clone()])
            .await?;
        if let Some(first_result) = results.into_iter().next() {
            Ok(first_result)
        } else {
            Ok(None)
        }
    }

    pub async fn find_inbox_ids_from_addresses(
        &self,
        addresses: Vec<String>,
    ) -> Result<Vec<Option<String>>, ClientError> {
        let sanitized_addresses = sanitize_evm_addresses(addresses.clone())?;
        let mut results = self
            .api_client
            .get_inbox_ids(sanitized_addresses.clone())
            .await?;
        let inbox_ids: Vec<Option<String>> = sanitized_addresses
            .into_iter()
            .map(|address| results.remove(&address))
            .collect();

        Ok(inbox_ids)
    }

    /// Get sequence id, may not be consistent with the backend
    pub fn inbox_sequence_id(&self, conn: &DbConnection) -> Result<i64, StorageError> {
        self.context.inbox_sequence_id(conn)
    }

    pub async fn inbox_state(
        &self,
        refresh_from_network: bool,
    ) -> Result<AssociationState, ClientError> {
        let conn = self.store().conn()?;
        let inbox_id = self.inbox_id();
        if refresh_from_network {
            load_identity_updates(&self.api_client, &conn, vec![inbox_id.clone()]).await?;
        }
        let state = self.get_association_state(&conn, inbox_id, None).await?;
        Ok(state)
    }

    // set the consent record in the database
    // if the consent record is an address also set the inboxId
    pub async fn set_consent_states(
        &self,
        mut records: Vec<StoredConsentRecord>,
    ) -> Result<(), ClientError> {
        let conn = self.store().conn()?;

        let mut new_records = Vec::new();
        let mut addresses_to_lookup = Vec::new();
        let mut record_indices = Vec::new();

        for (index, record) in records.iter().enumerate() {
            if record.entity_type == ConsentType::Address {
                addresses_to_lookup.push(record.entity.clone());
                record_indices.push(index);
            }
        }

        let inbox_ids = self
            .find_inbox_ids_from_addresses(addresses_to_lookup)
            .await?;

        for (i, inbox_id_opt) in inbox_ids.into_iter().enumerate() {
            if let Some(inbox_id) = inbox_id_opt {
                let record = &records[record_indices[i]];
                new_records.push(StoredConsentRecord::new(
                    ConsentType::InboxId,
                    record.state,
                    inbox_id,
                ));
            }
        }

        records.extend(new_records);
        conn.insert_or_replace_consent_records(records)?;

        Ok(())
    }

    // get the consent record from the database
    // if the consent record is an address also get the inboxId instead
    pub async fn get_consent_state(
        &self,
        entity_type: ConsentType,
        entity: String,
    ) -> Result<ConsentState, ClientError> {
        let conn = self.store().conn()?;
        let record = if entity_type == ConsentType::Address {
            if let Some(inbox_id) = self.find_inbox_id_from_address(entity.clone()).await? {
                conn.get_consent_record(inbox_id, ConsentType::InboxId)?
            } else {
                conn.get_consent_record(entity, entity_type)?
            }
        } else {
            conn.get_consent_record(entity, entity_type)?
        };

        match record {
            Some(rec) => Ok(rec.state),
            None => Ok(ConsentState::Unknown),
        }
    }

    pub fn store(&self) -> &EncryptedMessageStore {
        &self.context.store
    }

    pub fn release_db_connection(&self) -> Result<(), ClientError> {
        let store = &self.context.store;
        store.release_connection()?;
        Ok(())
    }

    pub fn reconnect_db(&self) -> Result<(), ClientError> {
        self.context.store.reconnect()?;
        Ok(())
    }

    pub fn identity(&self) -> &Identity {
        &self.context.identity
    }

    pub fn context(&self) -> &Arc<XmtpMlsLocalContext> {
        &self.context
    }

    // TODO:nm Replace with real implementation
    pub fn smart_contract_signature_verifier(&self) -> Box<dyn SmartContractSignatureVerifier> {
        let scw_verifier = RpcSmartContractWalletVerifier::new("http://www.fake.com".to_string());
        Box::new(scw_verifier)
    }

    /// Create a new group with the default settings
    pub fn create_group(
        &self,
        permissions_policy_set: Option<PolicySet>,
        opts: GroupMetadataOptions,
    ) -> Result<MlsGroup, ClientError> {
        log::info!("creating group");

        let group = MlsGroup::create_and_insert(
            self.context.clone(),
            GroupMembershipState::Allowed,
            permissions_policy_set.unwrap_or_default(),
            opts,
        )?;

        // notify any streams of the new group
        let _ = self.local_events.send(LocalEvents::NewGroup(group.clone()));

        Ok(group)
    }

    pub async fn create_group_with_members(
        &self,
        account_addresses: Vec<String>,
        permissions_policy_set: Option<PolicySet>,
        opts: GroupMetadataOptions,
    ) -> Result<MlsGroup, ClientError> {
        log::info!("creating group");

        let group = MlsGroup::create_and_insert(
            self.context.clone(),
            GroupMembershipState::Allowed,
            permissions_policy_set.unwrap_or_default(),
            opts,
        )?;

        group.add_members(self, account_addresses).await?;

        // notify any streams of the new group
        let _ = self.local_events.send(LocalEvents::NewGroup(group.clone()));

        Ok(group)
    }

    #[cfg(feature = "message-history")]
    pub(crate) fn create_sync_group(&self) -> Result<MlsGroup, ClientError> {
        log::info!("creating sync group");
        let sync_group = MlsGroup::create_and_insert_sync_group(self.context.clone())?;

        Ok(sync_group)
    }

    /// Look up a group by its ID
    /// Returns a [`MlsGroup`] if the group exists, or an error if it does not
    pub fn group(&self, group_id: Vec<u8>) -> Result<MlsGroup, ClientError> {
        let conn = &mut self.store().conn()?;
        let stored_group: Option<StoredGroup> = conn.fetch(&group_id)?;
        match stored_group {
            Some(group) => Ok(MlsGroup::new(
                self.context.clone(),
                group.id,
                group.created_at_ns,
            )),
            None => Err(ClientError::Storage(StorageError::NotFound(format!(
                "group {}",
                hex::encode(group_id)
            )))),
        }
    }

    /// Look up a message by its ID
    /// Returns a [`StoredGroupMessage`] if the message exists, or an error if it does not
    pub fn message(&self, message_id: Vec<u8>) -> Result<StoredGroupMessage, ClientError> {
        let conn = &mut self.store().conn()?;
        let message = conn.get_group_message(&message_id)?;
        match message {
            Some(message) => Ok(message),
            None => Err(ClientError::Storage(StorageError::NotFound(format!(
                "message {}",
                hex::encode(message_id)
            )))),
        }
    }

    /// Query for groups with optional filters
    ///
    /// Filters:
    /// - allowed_states: only return groups with the given membership states
    /// - created_after_ns: only return groups created after the given timestamp (in nanoseconds)
    /// - created_before_ns: only return groups created before the given timestamp (in nanoseconds)
    /// - limit: only return the first `limit` groups
    pub fn find_groups(
        &self,
        allowed_states: Option<Vec<GroupMembershipState>>,
        created_after_ns: Option<i64>,
        created_before_ns: Option<i64>,
        limit: Option<i64>,
    ) -> Result<Vec<MlsGroup>, ClientError> {
        Ok(self
            .store()
            .conn()?
            .find_groups(allowed_states, created_after_ns, created_before_ns, limit)?
            .into_iter()
            .map(|stored_group| {
                MlsGroup::new(
                    self.context.clone(),
                    stored_group.id,
                    stored_group.created_at_ns,
                )
            })
            .collect())
    }

    /// Upload a Key Package to the network and publish the signed identity update
    /// from the provided SignatureRequest
    pub async fn register_identity(
        &self,
        signature_request: SignatureRequest,
    ) -> Result<(), ClientError> {
        log::info!("registering identity");
        // Register the identity before applying the signature request
        let provider: XmtpOpenMlsProvider = self.store().conn()?.into();

        self.identity()
            .register(&provider, &self.api_client)
            .await?;

        self.apply_signature_request(signature_request).await?;

        Ok(())
    }

    /// Upload a new key package to the network replacing an existing key package
    /// This is expected to be run any time the client receives new Welcome messages
    pub async fn rotate_key_package(&self) -> Result<(), ClientError> {
        self.store()
            .transaction_async(|provider| async move {
                self.identity()
                    .rotate_key_package(&provider, &self.api_client)
                    .await
            })
            .await?;

        Ok(())
    }

    pub(crate) async fn query_group_messages(
        &self,
        group_id: &Vec<u8>,
        conn: &DbConnection,
    ) -> Result<Vec<GroupMessage>, ClientError> {
        let id_cursor = conn.get_last_cursor_for_id(group_id, EntityKind::Group)?;

        let welcomes = self
            .api_client
            .query_group_messages(group_id.clone(), Some(id_cursor as u64))
            .await?;

        Ok(welcomes)
    }

    pub(crate) async fn query_welcome_messages(
        &self,
        conn: &DbConnection,
    ) -> Result<Vec<WelcomeMessage>, ClientError> {
        let installation_id = self.installation_public_key();
        let id_cursor = conn.get_last_cursor_for_id(&installation_id, EntityKind::Welcome)?;

        let welcomes = self
            .api_client
            .query_welcome_messages(installation_id, Some(id_cursor as u64))
            .await?;

        Ok(welcomes)
    }

    #[tracing::instrument(level = "trace", skip_all)]
    pub(crate) async fn get_key_packages_for_installation_ids(
        &self,
        installation_ids: Vec<Vec<u8>>,
    ) -> Result<Vec<VerifiedKeyPackageV2>, ClientError> {
        let key_package_results = self.api_client.fetch_key_packages(installation_ids).await?;

        let mls_provider = self.mls_provider()?;
        Ok(key_package_results
            .values()
            .map(|bytes| VerifiedKeyPackageV2::from_bytes(mls_provider.crypto(), bytes.as_slice()))
            .collect::<Result<_, _>>()?)
    }

    pub(crate) async fn process_for_id<Fut, ProcessingFn, ReturnValue>(
        &self,
        entity_id: &Vec<u8>,
        entity_kind: EntityKind,
        cursor: u64,
        process_envelope: ProcessingFn,
    ) -> Result<ReturnValue, MessageProcessingError>
    where
        Fut: Future<Output = Result<ReturnValue, MessageProcessingError>>,
        ProcessingFn: FnOnce(XmtpOpenMlsProvider) -> Fut,
    {
        self.store()
            .transaction_async(|provider| async move {
                let is_updated =
                    provider
                        .conn_ref()
                        .update_cursor(entity_id, entity_kind, cursor as i64)?;
                if !is_updated {
                    return Err(MessageProcessingError::AlreadyProcessed(cursor));
                }
                process_envelope(provider).await
            })
            .await
    }

    /// Download all unread welcome messages and convert to groups.
    /// Returns any new groups created in the operation
    pub async fn sync_welcomes(&self) -> Result<Vec<MlsGroup>, ClientError> {
        let envelopes = self.query_welcome_messages(&self.store().conn()?).await?;
        let num_envelopes = envelopes.len();
        let id = self.installation_public_key();

        let groups: Vec<MlsGroup> = stream::iter(envelopes.into_iter())
            .filter_map(|envelope: WelcomeMessage| async {
                let welcome_v1 = match extract_welcome_message(envelope) {
                    Ok(inner) => inner,
                    Err(err) => {
                        log::error!("failed to extract welcome message: {}", err);
                        return None;
                    }
                };
                retry_async!(
                    Retry::default(),
                    (async {
                        let welcome_v1 = welcome_v1.clone();
                        self.process_for_id(
                            &id,
                            EntityKind::Welcome,
                            welcome_v1.id,
                            |provider| async move {
                                let result = MlsGroup::create_from_encrypted_welcome(
                                    self,
                                    &provider,
                                    welcome_v1.hpke_public_key.as_slice(),
                                    welcome_v1.data,
                                    welcome_v1.id as i64,
                                )
                                .await;

                                match result {
                                    Ok(mls_group) => Ok(Some(mls_group)),
                                    Err(err) => {
                                        log::error!("failed to create group from welcome: {}", err);
                                        Err(MessageProcessingError::WelcomeProcessing(
                                            err.to_string(),
                                        ))
                                    }
                                }
                            },
                        )
                        .await
                    })
                )
                .ok()
                .flatten()
            })
            .collect()
            .await;

        // If any welcomes were found, rotate your key package
        if num_envelopes > 0 {
            self.rotate_key_package().await?;
        }

        Ok(groups)
    }

    /// Sync all groups for the current user and return the number of groups that were synced.
    /// Only active groups will be synced.
    pub async fn sync_all_groups(&self, groups: Vec<MlsGroup>) -> Result<usize, GroupError> {
        // Acquire a single connection to be reused
        let provider: XmtpOpenMlsProvider = self.mls_provider()?;

        let active_group_count = Arc::new(AtomicUsize::new(0));

        let sync_futures = groups
            .into_iter()
            .map(|group| {
                // create new provider ref that gets moved, leaving original
                // provider alone.
                let provider_ref = &provider;
                let active_group_count = Arc::clone(&active_group_count);
                async move {
                    let mls_group = group.load_mls_group(provider_ref)?;
                    log::info!("[{}] syncing group", self.inbox_id());
                    log::info!(
                        "current epoch for [{}] in sync_all_groups() is Epoch: [{}]",
                        self.inbox_id(),
                        mls_group.epoch()
                    );
                    if mls_group.is_active() {
                        group
                            .maybe_update_installations(provider_ref, None, self)
                            .await?;

                        group.sync_with_conn(provider_ref, self).await?;
                        active_group_count.fetch_add(1, Ordering::SeqCst);
                    }

                    Ok::<(), GroupError>(())
                }
            })
            .collect::<FuturesUnordered<_>>();

        sync_futures
            .collect::<Vec<Result<_, _>>>()
            .await
            .into_iter()
            .collect::<Result<Vec<_>, _>>()?;

        Ok(active_group_count.load(Ordering::SeqCst))
    }

    /**
     * Validates a credential against the given installation public key
     *
     * This will go to the network and get the latest association state for the inbox.
     * It ensures that the installation_pub_key is in that association state
     */
    pub async fn validate_credential_against_network(
        &self,
        conn: &DbConnection,
        credential: &[u8],
        installation_pub_key: Vec<u8>,
    ) -> Result<InboxId, ClientError> {
        let inbox_id = parse_credential(credential)?;
        let association_state = self.get_latest_association_state(conn, &inbox_id).await?;

        match association_state.get(&installation_pub_key.clone().into()) {
            Some(_) => Ok(inbox_id),
            None => Err(IdentityError::InstallationIdNotFound(inbox_id).into()),
        }
    }

    /// Check whether an account_address has a key package registered on the network
    ///
    /// Arguments:
    /// - account_addresses: a list of account addresses to check
    ///
    /// Returns:
    /// A Vec of booleans indicating whether each account address has a key package registered on the network
    pub async fn can_message(
        &self,
        account_addresses: Vec<String>,
    ) -> Result<HashMap<String, bool>, ClientError> {
        let account_addresses = sanitize_evm_addresses(account_addresses)?;
        let inbox_id_map = self
            .api_client
            .get_inbox_ids(account_addresses.clone())
            .await?;

        let results = account_addresses
            .iter()
            .map(|address| {
                let result = inbox_id_map.get(address).map(|_| true).unwrap_or(false);
                (address.clone(), result)
            })
            .collect::<HashMap<String, bool>>();

        Ok(results)
    }
}

pub(crate) fn extract_welcome_message(
    welcome: WelcomeMessage,
) -> Result<WelcomeMessageV1, ClientError> {
    match welcome.version {
        Some(WelcomeMessageVersion::V1(welcome)) => Ok(welcome),
        _ => Err(ClientError::Generic(
            "unexpected message type in welcome".to_string(),
        )),
    }
}

pub fn deserialize_welcome(welcome_bytes: &Vec<u8>) -> Result<Welcome, ClientError> {
    // let welcome_proto = WelcomeMessageProto::decode(&mut welcome_bytes.as_slice())?;
    let welcome = MlsMessageIn::tls_deserialize(&mut welcome_bytes.as_slice())?;
    match welcome.extract() {
        MlsMessageBodyIn::Welcome(welcome) => Ok(welcome),
        _ => Err(ClientError::Generic(
            "unexpected message type in welcome".to_string(),
        )),
    }
}

#[cfg(test)]
<<<<<<< HEAD
pub(crate) mod tests {
    #[cfg(target_arch = "wasm32")]
    wasm_bindgen_test::wasm_bindgen_test_configure!(run_in_dedicated_worker);

=======
mod tests {
    use diesel::RunQueryDsl;
>>>>>>> cd0fc5cb
    use xmtp_cryptography::utils::generate_local_wallet;
    use xmtp_id::InboxOwner;

    use crate::{
        builder::ClientBuilder,
        groups::GroupMetadataOptions,
        hpke::{decrypt_welcome, encrypt_welcome},
        identity::serialize_key_package_hash_ref,
        storage::{
            consent_record::{ConsentState, ConsentType, StoredConsentRecord},
            schema::identity_updates,
        },
        XmtpApi,
    };

<<<<<<< HEAD
    #[cfg_attr(target_arch = "wasm32", wasm_bindgen_test::wasm_bindgen_test)]
    #[cfg_attr(not(target_arch = "wasm32"), tokio::test)]
=======
    use super::Client;

    #[tokio::test]
    async fn test_group_member_recovery() {
        let amal = ClientBuilder::new_test_client(&generate_local_wallet()).await;
        let bola_wallet = generate_local_wallet();
        // Add two separate installations for Bola
        let bola_a = ClientBuilder::new_test_client(&bola_wallet).await;
        let bola_b = ClientBuilder::new_test_client(&bola_wallet).await;
        let group = amal
            .create_group(None, GroupMetadataOptions::default())
            .unwrap();

        // Add both of Bola's installations to the group
        group
            .add_members_by_inbox_id(&amal, vec![bola_a.inbox_id(), bola_b.inbox_id()])
            .await
            .unwrap();

        let conn = amal.store().conn().unwrap();
        conn.raw_query(|conn| diesel::delete(identity_updates::table).execute(conn))
            .unwrap();

        let members = group.members(&amal).await.unwrap();
        // // The three installations should count as two members
        assert_eq!(members.len(), 2);
    }

    #[tokio::test]
>>>>>>> cd0fc5cb
    async fn test_mls_error() {
        let client = ClientBuilder::new_test_client(&generate_local_wallet()).await;
        let result = client
            .api_client
            .upload_key_package(vec![1, 2, 3], false)
            .await;

        assert!(result.is_err());
        let error_string = result.err().unwrap().to_string();
        assert!(error_string.contains("invalid identity"));
    }

    #[cfg_attr(target_arch = "wasm32", wasm_bindgen_test::wasm_bindgen_test)]
    #[cfg_attr(not(target_arch = "wasm32"), tokio::test)]
    async fn test_register_installation() {
        let wallet = generate_local_wallet();
        let client = ClientBuilder::new_test_client(&wallet).await;
        let client_2 = ClientBuilder::new_test_client(&generate_local_wallet()).await;
        // Make sure the installation is actually on the network
        let association_state = client_2
            .get_latest_association_state(&client_2.store().conn().unwrap(), client.inbox_id())
            .await
            .unwrap();

        assert_eq!(association_state.installation_ids().len(), 1);
    }

    #[cfg_attr(target_arch = "wasm32", wasm_bindgen_test::wasm_bindgen_test)]
    #[cfg_attr(
        not(target_arch = "wasm32"),
        tokio::test(flavor = "multi_thread", worker_threads = 1)
    )]
    async fn test_rotate_key_package() {
        let wallet = generate_local_wallet();
        let client = ClientBuilder::new_test_client(&wallet).await;

        // Get original KeyPackage.
        let kp1 = client
            .get_key_packages_for_installation_ids(vec![client.installation_public_key()])
            .await
            .unwrap();
        assert_eq!(kp1.len(), 1);
        let init1 = kp1[0].inner.hpke_init_key();

        // Rotate and fetch again.
        client.rotate_key_package().await.unwrap();

        let kp2 = client
            .get_key_packages_for_installation_ids(vec![client.installation_public_key()])
            .await
            .unwrap();
        assert_eq!(kp2.len(), 1);
        let init2 = kp2[0].inner.hpke_init_key();

        assert_ne!(init1, init2);
    }

    #[cfg_attr(target_arch = "wasm32", wasm_bindgen_test::wasm_bindgen_test)]
    #[cfg_attr(not(target_arch = "wasm32"), tokio::test)]
    async fn test_find_groups() {
        let client = ClientBuilder::new_test_client(&generate_local_wallet()).await;
        let group_1 = client
            .create_group(None, GroupMetadataOptions::default())
            .unwrap();
        let group_2 = client
            .create_group(None, GroupMetadataOptions::default())
            .unwrap();

        let groups = client.find_groups(None, None, None, None).unwrap();
        assert_eq!(groups.len(), 2);
        assert_eq!(groups[0].group_id, group_1.group_id);
        assert_eq!(groups[1].group_id, group_2.group_id);
    }

    #[cfg_attr(target_arch = "wasm32", wasm_bindgen_test::wasm_bindgen_test)]
    #[cfg_attr(not(target_arch = "wasm32"), tokio::test)]
    async fn test_find_inbox_id() {
        let wallet = generate_local_wallet();
        let client = ClientBuilder::new_test_client(&wallet).await;
        assert_eq!(
            client
                .find_inbox_id_from_address(wallet.get_address())
                .await
                .unwrap(),
            Some(client.inbox_id())
        );
    }

    #[cfg_attr(target_arch = "wasm32", wasm_bindgen_test::wasm_bindgen_test)]
    #[cfg_attr(
        not(target_arch = "wasm32"),
        tokio::test(flavor = "multi_thread", worker_threads = 2)
    )]
    async fn test_sync_welcomes() {
        let alice = ClientBuilder::new_test_client(&generate_local_wallet()).await;
        let bob = ClientBuilder::new_test_client(&generate_local_wallet()).await;

        let alice_bob_group = alice
            .create_group(None, GroupMetadataOptions::default())
            .unwrap();
        alice_bob_group
            .add_members_by_inbox_id(&alice, vec![bob.inbox_id()])
            .await
            .unwrap();

        let bob_received_groups = bob.sync_welcomes().await.unwrap();
        assert_eq!(bob_received_groups.len(), 1);
        assert_eq!(
            bob_received_groups.first().unwrap().group_id,
            alice_bob_group.group_id
        );

        let duplicate_received_groups = bob.sync_welcomes().await.unwrap();
        assert_eq!(duplicate_received_groups.len(), 0);
    }

    #[cfg_attr(target_arch = "wasm32", wasm_bindgen_test::wasm_bindgen_test)]
    #[cfg_attr(
        not(target_arch = "wasm32"),
        tokio::test(flavor = "multi_thread", worker_threads = 2)
    )]
    async fn test_sync_all_groups() {
        let alix = ClientBuilder::new_test_client(&generate_local_wallet()).await;
        let bo = ClientBuilder::new_test_client(&generate_local_wallet()).await;

        let alix_bo_group1 = alix
            .create_group(None, GroupMetadataOptions::default())
            .unwrap();
        let alix_bo_group2 = alix
            .create_group(None, GroupMetadataOptions::default())
            .unwrap();
        alix_bo_group1
            .add_members_by_inbox_id(&alix, vec![bo.inbox_id()])
            .await
            .unwrap();
        alix_bo_group2
            .add_members_by_inbox_id(&alix, vec![bo.inbox_id()])
            .await
            .unwrap();

        let bob_received_groups = bo.sync_welcomes().await.unwrap();
        assert_eq!(bob_received_groups.len(), 2);

        let bo_groups = bo.find_groups(None, None, None, None).unwrap();
        let bo_group1 = bo.group(alix_bo_group1.clone().group_id).unwrap();
        let bo_messages1 = bo_group1
            .find_messages(None, None, None, None, None)
            .unwrap();
        assert_eq!(bo_messages1.len(), 0);
        let bo_group2 = bo.group(alix_bo_group2.clone().group_id).unwrap();
        let bo_messages2 = bo_group2
            .find_messages(None, None, None, None, None)
            .unwrap();
        assert_eq!(bo_messages2.len(), 0);
        alix_bo_group1
            .send_message(vec![1, 2, 3].as_slice(), &alix)
            .await
            .unwrap();
        alix_bo_group2
            .send_message(vec![1, 2, 3].as_slice(), &alix)
            .await
            .unwrap();

        bo.sync_all_groups(bo_groups).await.unwrap();

        let bo_messages1 = bo_group1
            .find_messages(None, None, None, None, None)
            .unwrap();
        assert_eq!(bo_messages1.len(), 1);
        let bo_group2 = bo.group(alix_bo_group2.clone().group_id).unwrap();
        let bo_messages2 = bo_group2
            .find_messages(None, None, None, None, None)
            .unwrap();
        assert_eq!(bo_messages2.len(), 1);
    }

    #[cfg_attr(target_arch = "wasm32", wasm_bindgen_test::wasm_bindgen_test)]
    #[cfg_attr(
        not(target_arch = "wasm32"),
        tokio::test(flavor = "multi_thread", worker_threads = 1)
    )]
    async fn test_welcome_encryption() {
        let client = ClientBuilder::new_test_client(&generate_local_wallet()).await;
        let provider = client.mls_provider().unwrap();

        let kp = client.identity().new_key_package(&provider).unwrap();
        let hpke_public_key = kp.hpke_init_key().as_slice();
        let to_encrypt = vec![1, 2, 3];

        // Encryption doesn't require any details about the sender, so we can test using one client
        let encrypted = encrypt_welcome(to_encrypt.as_slice(), hpke_public_key).unwrap();

        let decrypted = decrypt_welcome(&provider, hpke_public_key, encrypted.as_slice()).unwrap();

        assert_eq!(decrypted, to_encrypt);
    }

    #[cfg_attr(target_arch = "wasm32", wasm_bindgen_test::wasm_bindgen_test)]
    #[cfg_attr(
        not(target_arch = "wasm32"),
        tokio::test(flavor = "multi_thread", worker_threads = 1)
    )]
    async fn test_add_remove_then_add_again() {
        let amal = ClientBuilder::new_test_client(&generate_local_wallet()).await;
        let bola = ClientBuilder::new_test_client(&generate_local_wallet()).await;

        // Create a group and invite bola
        let amal_group = amal
            .create_group(None, GroupMetadataOptions::default())
            .unwrap();
        amal_group
            .add_members_by_inbox_id(&amal, vec![bola.inbox_id()])
            .await
            .unwrap();
        assert_eq!(amal_group.members(&amal).await.unwrap().len(), 2);

        // Now remove bola
        amal_group
            .remove_members_by_inbox_id(&amal, vec![bola.inbox_id()])
            .await
            .unwrap();
        assert_eq!(amal_group.members(&amal).await.unwrap().len(), 1);
        log::info!("Syncing bolas welcomes");
        // See if Bola can see that they were added to the group
        bola.sync_welcomes().await.unwrap();
        let bola_groups = bola.find_groups(None, None, None, None).unwrap();
        assert_eq!(bola_groups.len(), 1);
        let bola_group = bola_groups.first().unwrap();
        log::info!("Syncing bolas messages");
        bola_group.sync(&bola).await.unwrap();
        // TODO: figure out why Bola's status is not updating to be inactive
        // assert!(!bola_group.is_active().unwrap());

        // Bola should have one readable message (them being added to the group)
        let mut bola_messages = bola_group
            .find_messages(None, None, None, None, None)
            .unwrap();

        assert_eq!(bola_messages.len(), 1);

        // Add Bola back to the group
        amal_group
            .add_members_by_inbox_id(&amal, vec![bola.inbox_id()])
            .await
            .unwrap();
        bola.sync_welcomes().await.unwrap();

        // Send a message from Amal, now that Bola is back in the group
        amal_group
            .send_message(vec![1, 2, 3].as_slice(), &amal)
            .await
            .unwrap();

        // Sync Bola's state to get the latest
        bola_group.sync(&bola).await.unwrap();
        // Find Bola's updated list of messages
        bola_messages = bola_group
            .find_messages(None, None, None, None, None)
            .unwrap();
        // Bola should have been able to decrypt the last message
        assert_eq!(bola_messages.len(), 2);
        assert_eq!(
            bola_messages.get(1).unwrap().decrypted_message_bytes,
            vec![1, 2, 3]
        )
    }

    #[tokio::test]
    async fn test_get_and_set_consent() {
        let bo_wallet = generate_local_wallet();
        let alix = ClientBuilder::new_test_client(&generate_local_wallet()).await;
        let bo = ClientBuilder::new_test_client(&bo_wallet).await;
        let record = StoredConsentRecord::new(
            ConsentType::Address,
            ConsentState::Denied,
            bo_wallet.get_address(),
        );
        alix.set_consent_states(vec![record]).await.unwrap();
        let inbox_consent = alix
            .get_consent_state(ConsentType::InboxId, bo.inbox_id())
            .await
            .unwrap();
        let address_consent = alix
            .get_consent_state(ConsentType::Address, bo_wallet.get_address())
            .await
            .unwrap();

        assert_eq!(inbox_consent, ConsentState::Denied);
        assert_eq!(address_consent, ConsentState::Denied);
    }

    async fn get_key_package_init_key<ApiClient: XmtpApi>(
        client: &Client<ApiClient>,
        installation_id: &[u8],
    ) -> Vec<u8> {
        let kps = client
            .get_key_packages_for_installation_ids(vec![installation_id.to_vec()])
            .await
            .unwrap();
        let kp = kps.first().unwrap();

        serialize_key_package_hash_ref(&kp.inner, &client.mls_provider().unwrap()).unwrap()
    }

    #[tokio::test]
    async fn test_key_package_rotation() {
        let alix_wallet = generate_local_wallet();
        let bo_wallet = generate_local_wallet();
        let alix = ClientBuilder::new_test_client(&alix_wallet).await;
        let bo = ClientBuilder::new_test_client(&bo_wallet).await;
        let bo_store = bo.store();

        let alix_original_init_key =
            get_key_package_init_key(&alix, &alix.installation_public_key()).await;
        let bo_original_init_key =
            get_key_package_init_key(&bo, &bo.installation_public_key()).await;

        // Bo's original key should be deleted
        let bo_original_from_db = bo_store
            .conn()
            .unwrap()
            .find_key_package_history_entry_by_hash_ref(bo_original_init_key.clone());
        assert!(bo_original_from_db.is_ok());

        alix.create_group_with_members(
            vec![bo_wallet.get_address()],
            None,
            GroupMetadataOptions::default(),
        )
        .await
        .unwrap();

        bo.sync_welcomes().await.unwrap();

        let bo_new_key = get_key_package_init_key(&bo, &bo.installation_public_key()).await;
        // Bo's key should have changed
        assert_ne!(bo_original_init_key, bo_new_key);

        bo.sync_welcomes().await.unwrap();
        let bo_new_key_2 = get_key_package_init_key(&bo, &bo.installation_public_key()).await;
        // Bo's key should not have changed syncing the second time.
        assert_eq!(bo_new_key, bo_new_key_2);

        alix.sync_welcomes().await.unwrap();
        let alix_key_2 = get_key_package_init_key(&alix, &alix.installation_public_key()).await;
        // Alix's key should not have changed at all
        assert_eq!(alix_original_init_key, alix_key_2);

        alix.create_group_with_members(
            vec![bo_wallet.get_address()],
            None,
            GroupMetadataOptions::default(),
        )
        .await
        .unwrap();
        bo.sync_welcomes().await.unwrap();

        // Bo should have two groups now
        let bo_groups = bo.find_groups(None, None, None, None).unwrap();
        assert_eq!(bo_groups.len(), 2);

        // Bo's original key should be deleted
        let bo_original_after_delete = bo_store
            .conn()
            .unwrap()
            .find_key_package_history_entry_by_hash_ref(bo_original_init_key);
        assert!(bo_original_after_delete.is_err());
    }
}<|MERGE_RESOLUTION|>--- conflicted
+++ resolved
@@ -851,17 +851,14 @@
 }
 
 #[cfg(test)]
-<<<<<<< HEAD
 pub(crate) mod tests {
     #[cfg(target_arch = "wasm32")]
     wasm_bindgen_test::wasm_bindgen_test_configure!(run_in_dedicated_worker);
 
-=======
-mod tests {
     use diesel::RunQueryDsl;
->>>>>>> cd0fc5cb
     use xmtp_cryptography::utils::generate_local_wallet;
     use xmtp_id::InboxOwner;
+    use super::Client;
 
     use crate::{
         builder::ClientBuilder,
@@ -875,13 +872,8 @@
         XmtpApi,
     };
 
-<<<<<<< HEAD
     #[cfg_attr(target_arch = "wasm32", wasm_bindgen_test::wasm_bindgen_test)]
     #[cfg_attr(not(target_arch = "wasm32"), tokio::test)]
-=======
-    use super::Client;
-
-    #[tokio::test]
     async fn test_group_member_recovery() {
         let amal = ClientBuilder::new_test_client(&generate_local_wallet()).await;
         let bola_wallet = generate_local_wallet();
@@ -907,8 +899,8 @@
         assert_eq!(members.len(), 2);
     }
 
-    #[tokio::test]
->>>>>>> cd0fc5cb
+    #[cfg_attr(target_arch = "wasm32", wasm_bindgen_test::wasm_bindgen_test)]
+    #[cfg_attr(not(target_arch = "wasm32"), tokio::test)]
     async fn test_mls_error() {
         let client = ClientBuilder::new_test_client(&generate_local_wallet()).await;
         let result = client
