--- conflicted
+++ resolved
@@ -151,14 +151,10 @@
 }
 
 #[cfg(test)]
-<<<<<<< HEAD
 pub(crate) mod tests {
     #[cfg(target_arch = "wasm32")]
     wasm_bindgen_test::wasm_bindgen_test_configure!(run_in_dedicated_worker);
-=======
-mod tests {
     use std::sync::atomic::AtomicBool;
->>>>>>> cd0fc5cb
 
     use crate::api::ApiClientWrapper;
     use crate::builder::ClientBuilderError;
