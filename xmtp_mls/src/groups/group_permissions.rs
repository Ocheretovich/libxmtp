--- conflicted
+++ resolved
@@ -223,28 +223,6 @@
     }
 }
 
-<<<<<<< HEAD
-=======
-// Information for Metadata Update used for validation
-#[derive(Clone, Debug)]
-pub struct MetadataChange {
-    pub(crate) old_value: GroupMutableMetadata,
-    pub(crate) new_value: GroupMutableMetadata,
-    pub(crate) metadata_policies: HashMap<String, MetadataPolicies>,
-}
-
-impl MetadataChange {
-    #[cfg(test)]
-    fn empty_for_testing() -> Self {
-        Self {
-            old_value: GroupMutableMetadata::new_default("empty".to_string()),
-            new_value: GroupMutableMetadata::new_default("empty".to_string()),
-            metadata_policies: MetadataPolicies::default_map(MetadataPolicies::allow()),
-        }
-    }
-}
-
->>>>>>> bba18be7
 impl TryFrom<MetadataPolicyProto> for MetadataPolicies {
     type Error = PolicyError;
 
@@ -629,14 +607,9 @@
         match self {
             BasePolicies::Allow => true,
             BasePolicies::Deny => false,
-<<<<<<< HEAD
-            BasePolicies::AllowSameMember => actor.inbox_id == inbox.inbox_id,
-            BasePolicies::AllowIfActorCreator => actor.is_creator,
-=======
-            BasePolicies::AllowSameMember => change.account_address == actor.account_address,
+            BasePolicies::AllowSameMember => inbox.inbox_id == actor.inbox_id,
             BasePolicies::AllowIfAdminOrSuperAdmin => actor.is_creator, //TODO Fix
             BasePolicies::AllowIfSuperAdmin => actor.is_creator,        //TODO Fix
->>>>>>> bba18be7
         }
     }
 
@@ -998,16 +971,11 @@
 }
 
 /// A policy where any member can add or remove any other member
-<<<<<<< HEAD
-pub(crate) fn policy_everyone_is_admin() -> PolicySet {
-    let metadata_policies_map = MetadataPolicies::default_map(MetadataPolicies::allow());
-=======
 pub(crate) fn policy_all_members() -> PolicySet {
     let mut metadata_policies_map: HashMap<String, MetadataPolicies> = HashMap::new();
     for field in GroupMutableMetadata::supported_fields() {
         metadata_policies_map.insert(field.to_string(), MetadataPolicies::allow());
     }
->>>>>>> bba18be7
     PolicySet::new(
         MembershipPolicies::allow(),
         MembershipPolicies::allow(),
@@ -1018,19 +986,12 @@
     )
 }
 
-<<<<<<< HEAD
-/// A policy where only the group creator can add or remove members
-pub(crate) fn policy_group_creator_is_admin() -> PolicySet {
-    let metadata_policies_map =
-        MetadataPolicies::default_map(MetadataPolicies::allow_if_actor_creator());
-=======
 /// A policy where only the admins can add or remove members
 pub(crate) fn policy_admin_only() -> PolicySet {
     let mut metadata_policies_map: HashMap<String, MetadataPolicies> = HashMap::new();
     for field in GroupMutableMetadata::supported_fields() {
         metadata_policies_map.insert(field.to_string(), MetadataPolicies::allow_if_actor_admin());
     }
->>>>>>> bba18be7
     PolicySet::new(
         MembershipPolicies::allow_if_actor_admin(),
         MembershipPolicies::allow_if_actor_admin(),
@@ -1125,15 +1086,11 @@
             removed_inboxes: member_removed
                 .map(build_membership_change)
                 .unwrap_or_default(),
-<<<<<<< HEAD
             metadata_changes: metadata_fields_changed
                 .unwrap_or(vec![])
                 .into_iter()
                 .map(|field| MetadataChange::new(field, Some(rand_string()), Some(rand_string())))
                 .collect(),
-=======
-            group_name_updated: MetadataChange::empty_for_testing(),
->>>>>>> bba18be7
         }
     }
 
@@ -1277,6 +1234,9 @@
             MembershipPolicies::allow(),
             MembershipPolicies::allow(),
             MetadataPolicies::default_map(MetadataPolicies::allow()),
+            PermissionsPolicies::allow_if_actor_super_admin(),
+            PermissionsPolicies::allow_if_actor_super_admin(),
+            PermissionsPolicies::allow_if_actor_super_admin(),
         );
 
         let member_added_commit = build_validated_commit(
