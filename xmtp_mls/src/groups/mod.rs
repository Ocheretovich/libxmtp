pub mod group_membership;
pub mod group_metadata;
pub mod group_mutable_metadata;
pub mod group_permissions;
mod intents;
mod members;
mod message_history;
mod subscriptions;
mod sync;
pub mod validated_commit;

use intents::SendMessageIntentData;
use openmls::{
    credentials::{BasicCredential, CredentialType},
    error::LibraryError,
    extensions::{
        Extension, ExtensionType, Extensions, Metadata, RequiredCapabilitiesExtension,
        UnknownExtension,
    },
    group::{CreateGroupContextExtProposalError, MlsGroupCreateConfig, MlsGroupJoinConfig},
    messages::proposals::ProposalType,
    prelude::{
        BasicCredentialError, Capabilities, CredentialWithKey, Error as TlsCodecError, GroupId,
        MlsGroup as OpenMlsGroup, StagedWelcome, Welcome as MlsWelcome, WireFormatPolicy,
    },
};
use openmls_traits::OpenMlsProvider;
use prost::Message;
use thiserror::Error;

pub use self::group_permissions::PreconfiguredPolicies;
pub use self::intents::{AddressesOrInstallationIds, IntentError};
use self::{
    group_membership::GroupMembership,
    group_metadata::extract_group_metadata,
    group_mutable_metadata::{GroupMutableMetadata, GroupMutableMetadataError, MetadataField},
    group_permissions::{
        extract_group_permissions, GroupMutablePermissions, GroupMutablePermissionsError,
    },
    intents::UpdateMetadataIntentData,
};
use self::{
    group_metadata::{ConversationType, GroupMetadata, GroupMetadataError},
    group_permissions::PolicySet,
    message_history::MessageHistoryError,
    validated_commit::CommitValidationError,
};
use std::{collections::HashSet, sync::Arc};
use xmtp_cryptography::signature::{sanitize_evm_addresses, AddressValidationError};
use xmtp_id::InboxId;
use xmtp_proto::xmtp::mls::{
    api::v1::{
        group_message::{Version as GroupMessageVersion, V1 as GroupMessageV1},
        GroupMessage,
    },
    message_contents::{
        plaintext_envelope::{Content, V1},
        PlaintextEnvelope,
    },
};

use crate::{
    api::WrappedApiError,
    client::{deserialize_welcome, ClientError, MessageProcessingError, XmtpMlsLocalContext},
    configuration::{
        CIPHERSUITE, GROUP_MEMBERSHIP_EXTENSION_ID, GROUP_PERMISSIONS_EXTENSION_ID, MAX_GROUP_SIZE,
        MUTABLE_METADATA_EXTENSION_ID,
    },
    hpke::{decrypt_welcome, HpkeError},
    identity::{parse_credential, Identity, IdentityError},
    identity_updates::InstallationDiffError,
    retry::RetryableError,
    retryable,
    storage::{
        group::{GroupMembershipState, Purpose, StoredGroup},
        group_intent::{IntentKind, NewGroupIntent},
        group_message::{DeliveryStatus, GroupMessageKind, StoredGroupMessage},
        sql_key_store,
    },
    utils::{id::calculate_message_id, time::now_ns},
    xmtp_openmls_provider::XmtpOpenMlsProvider,
    Client, Store, XmtpApi,
};

#[derive(Debug, Error)]
pub enum GroupError {
    #[error("group not found")]
    GroupNotFound,
    #[error("Max user limit exceeded.")]
    UserLimitExceeded,
    #[error("api error: {0}")]
    Api(#[from] xmtp_proto::api_client::Error),
    #[error("api error: {0}")]
    WrappedApi(#[from] WrappedApiError),
    #[error("storage error: {0}")]
    Storage(#[from] crate::storage::StorageError),
    #[error("intent error: {0}")]
    Intent(#[from] IntentError),
    #[error("create message: {0}")]
    CreateMessage(#[from] openmls::prelude::CreateMessageError<sql_key_store::MemoryStorageError>),
    #[error("TLS Codec error: {0}")]
    TlsError(#[from] TlsCodecError),
    #[error("No changes found in commit")]
    NoChanges,
    #[error("Addresses not found {0:?}")]
    AddressNotFound(Vec<String>),
    #[error("proposal: {0}")]
    Proposal(#[from] openmls::prelude::ProposalError<StorageError>),
    #[error("add members: {0}")]
    AddMembers(#[from] openmls::prelude::AddMembersError<sql_key_store::MemoryStorageError>),
    #[error("remove members: {0}")]
<<<<<<< HEAD
    RemoveMembers(#[from] openmls::prelude::ProposeRemoveMemberError),
=======
    RemoveMembers(#[from] openmls::prelude::RemoveMembersError<sql_key_store::MemoryStorageError>),
>>>>>>> 75ee4aeb
    #[error("group create: {0}")]
    GroupCreate(#[from] openmls::group::NewGroupError<sql_key_store::MemoryStorageError>),
    #[error("self update: {0}")]
    SelfUpdate(#[from] openmls::group::SelfUpdateError<sql_key_store::MemoryStorageError>),
    #[error("welcome error: {0}")]
    WelcomeError(#[from] openmls::prelude::WelcomeError<sql_key_store::MemoryStorageError>),
    #[error("Invalid extension {0}")]
    InvalidExtension(#[from] openmls::prelude::InvalidExtensionError),
    #[error("Invalid signature: {0}")]
    Signature(#[from] openmls::prelude::SignatureError),
    #[error("client: {0}")]
    Client(#[from] ClientError),
    #[error("receive error: {0}")]
    ReceiveError(#[from] MessageProcessingError),
    #[error("Receive errors: {0:?}")]
    ReceiveErrors(Vec<MessageProcessingError>),
    #[error("generic: {0}")]
    Generic(String),
    #[error("diesel error {0}")]
    Diesel(#[from] diesel::result::Error),
    #[error(transparent)]
    AddressValidation(#[from] AddressValidationError),
    #[error("Public Keys {0:?} are not valid ed25519 public keys")]
    InvalidPublicKeys(Vec<Vec<u8>>),
    #[error("Commit validation error {0}")]
    CommitValidation(#[from] CommitValidationError),
    #[error("Metadata error {0}")]
    GroupMetadata(#[from] GroupMetadataError),
    #[error("Mutable Metadata error {0}")]
    GroupMutableMetadata(#[from] GroupMutableMetadataError),
    #[error("Mutable Permissions error {0}")]
    GroupMutablePermissions(#[from] GroupMutablePermissionsError),
    #[error("Errors occurred during sync {0:?}")]
    Sync(Vec<GroupError>),
    #[error("Hpke error: {0}")]
    Hpke(#[from] HpkeError),
    #[error("identity error: {0}")]
    Identity(#[from] IdentityError),
    #[error("serialization error: {0}")]
    EncodeError(#[from] prost::EncodeError),
    #[error("create group context proposal error: {0}")]
    CreateGroupContextExtProposalError(
        #[from] CreateGroupContextExtProposalError<sql_key_store::MemoryStorageError>,
    ),
    #[error("Credential error")]
    CredentialError(#[from] BasicCredentialError),
    #[error("LeafNode error")]
    LeafNodeError(#[from] LibraryError),
    #[error("Message History error: {0}")]
    MessageHistory(#[from] MessageHistoryError),
    #[error("Installation diff error: {0}")]
    InstallationDiff(#[from] InstallationDiffError),
    #[error("Commit to pending proposals: {0}")]
    CommitToPendingProposals(#[from] openmls::group::CommitToPendingProposalsError<StorageError>),
}

impl RetryableError for GroupError {
    fn is_retryable(&self) -> bool {
        match self {
            Self::Diesel(diesel) => retryable!(diesel),
            Self::Storage(storage) => retryable!(storage),
            Self::ReceiveError(msg) => retryable!(msg),
            Self::AddMembers(members) => retryable!(members),
            Self::RemoveMembers(members) => retryable!(members),
            Self::GroupCreate(group) => retryable!(group),
            Self::SelfUpdate(update) => retryable!(update),
            Self::WelcomeError(welcome) => retryable!(welcome),
            _ => false,
        }
    }
}

pub struct MlsGroup {
    pub group_id: Vec<u8>,
    pub created_at_ns: i64,
    context: Arc<XmtpMlsLocalContext>,
}

impl Clone for MlsGroup {
    fn clone(&self) -> Self {
        Self {
            context: self.context.clone(),
            group_id: self.group_id.clone(),
            created_at_ns: self.created_at_ns,
        }
    }
}

impl MlsGroup {
    // Creates a new group instance. Does not validate that the group exists in the DB
    pub fn new(context: Arc<XmtpMlsLocalContext>, group_id: Vec<u8>, created_at_ns: i64) -> Self {
        Self {
            context,
            group_id,
            created_at_ns,
        }
    }

    // Load the stored MLS group from the OpenMLS provider's keystore
    fn load_mls_group(&self, provider: impl OpenMlsProvider) -> Result<OpenMlsGroup, GroupError> {
        let mls_group =
            OpenMlsGroup::load(provider.storage(), &GroupId::from_slice(&self.group_id))
                .map_err(|_| GroupError::GroupNotFound)?
                .ok_or(GroupError::GroupNotFound)?;

        Ok(mls_group)
    }

    // Create a new group and save it to the DB
    pub fn create_and_insert(
        context: Arc<XmtpMlsLocalContext>,
        membership_state: GroupMembershipState,
        permissions: Option<PreconfiguredPolicies>,
    ) -> Result<Self, GroupError> {
        let conn = context.store.conn()?;
        let provider = XmtpOpenMlsProvider::new(conn);
        let protected_metadata =
            build_protected_metadata_extension(&context.identity, Purpose::Conversation)?;
        let mutable_metadata = build_mutable_metadata_extension_default(&context.identity)?;
        let group_membership = build_starting_group_membership_extension(context.inbox_id(), 0);
        let mutable_permissions =
            build_mutable_permissions_extension(permissions.unwrap_or_default().to_policy_set())?;
        let group_config = build_group_config(
            protected_metadata,
            mutable_metadata,
            group_membership,
            mutable_permissions,
        )?;

        let mls_group = OpenMlsGroup::new(
            &provider,
            &context.identity.installation_keys,
            &group_config,
            CredentialWithKey {
                credential: context.identity.credential(),
                signature_key: context.identity.installation_keys.to_public_vec().into(),
            },
        )?;

        let group_id = mls_group.group_id().to_vec();
        let stored_group = StoredGroup::new(
            group_id.clone(),
            now_ns(),
            membership_state,
            context.inbox_id(),
        );

        stored_group.store(provider.conn_ref())?;
        Ok(Self::new(
            context.clone(),
            group_id,
            stored_group.created_at_ns,
        ))
    }

    // Create a group from a decrypted and decoded welcome message
    // If the group already exists in the store, overwrite the MLS state and do not update the group entry
    fn create_from_welcome(
        context: Arc<XmtpMlsLocalContext>,
        provider: &XmtpOpenMlsProvider,
        welcome: MlsWelcome,
        added_by_inbox: String,
    ) -> Result<Self, GroupError> {
        let mls_welcome =
            StagedWelcome::new_from_welcome(provider, &build_group_join_config(), welcome, None)?;

        let mls_group = mls_welcome.into_group(provider)?;
        let group_id = mls_group.group_id().to_vec();
        let metadata = extract_group_metadata(&mls_group)?;
        let group_type = metadata.conversation_type;

        let to_store = match group_type {
            ConversationType::Group | ConversationType::Dm => StoredGroup::new(
                group_id.clone(),
                now_ns(),
                GroupMembershipState::Pending,
                added_by_inbox,
            ),
            ConversationType::Sync => StoredGroup::new_sync_group(
                group_id.clone(),
                now_ns(),
                GroupMembershipState::Allowed,
            ),
        };

        let stored_group = provider.conn().insert_or_ignore_group(to_store)?;

        Ok(Self::new(
            context,
            stored_group.id,
            stored_group.created_at_ns,
        ))
    }

    // Decrypt a welcome message using HPKE and then create and save a group from the stored message
    pub fn create_from_encrypted_welcome(
        context: Arc<XmtpMlsLocalContext>,
        provider: &XmtpOpenMlsProvider,
        hpke_public_key: &[u8],
        encrypted_welcome_bytes: Vec<u8>,
    ) -> Result<Self, GroupError> {
        let welcome_bytes = decrypt_welcome(provider, hpke_public_key, &encrypted_welcome_bytes)?;

        let welcome = deserialize_welcome(&welcome_bytes)?;

        let join_config = build_group_join_config();
        let staged_welcome =
            StagedWelcome::new_from_welcome(provider, &join_config, welcome.clone(), None)?;

        let added_by_node = staged_welcome.welcome_sender()?;

<<<<<<< HEAD
        let added_by_credential = BasicCredential::try_from(added_by_node.credential())?;
        let inbox_id = parse_credential(added_by_credential.identity())?;

        // TODO:nm Validate the initial group membership and that the sender's inbox_id is in it
=======
        let added_by_credential = BasicCredential::try_from(added_by_node.credential().clone())?;
        let pub_key_bytes = added_by_node.signature_key().as_slice();
        let account_address =
            Identity::get_validated_account_address(added_by_credential.identity(), pub_key_bytes)?;
>>>>>>> 75ee4aeb

        Self::create_from_welcome(context, provider, welcome, inbox_id)
    }

    pub(crate) fn create_and_insert_sync_group(
        context: Arc<XmtpMlsLocalContext>,
    ) -> Result<MlsGroup, GroupError> {
        let conn = context.store.conn()?;
        // let my_sequence_id = context.inbox_sequence_id(&conn)?;
        let provider = XmtpOpenMlsProvider::new(conn);
        let protected_metadata =
            build_protected_metadata_extension(&context.identity, Purpose::Sync)?;
        let mutable_metadata = build_mutable_metadata_extension_default(&context.identity)?;
<<<<<<< HEAD
        let group_membership = build_starting_group_membership_extension(context.inbox_id(), 0);
=======
        let group_membership = build_starting_group_membership_extension(
            context.inbox_id(),
            context.inbox_latest_sequence_id(),
        );

>>>>>>> 75ee4aeb
        let mutable_permissions =
            build_mutable_permissions_extension(PreconfiguredPolicies::default().to_policy_set())?;
        let group_config = build_group_config(
            protected_metadata,
            mutable_metadata,
            group_membership,
            mutable_permissions,
        )?;
        let mls_group = OpenMlsGroup::new(
            &provider,
            &context.identity.installation_keys,
            &group_config,
            CredentialWithKey {
                credential: context.identity.credential(),
                signature_key: context.identity.installation_keys.to_public_vec().into(),
            },
        )?;

        let group_id = mls_group.group_id().to_vec();
        let stored_group =
            StoredGroup::new_sync_group(group_id.clone(), now_ns(), GroupMembershipState::Allowed);

        stored_group.store(provider.conn_ref())?;

        Ok(Self::new(
            context.clone(),
            stored_group.id,
            stored_group.created_at_ns,
        ))
    }

    pub async fn send_message<ApiClient>(
        &self,
        message: &[u8],
        client: &Client<ApiClient>,
    ) -> Result<Vec<u8>, GroupError>
    where
        ApiClient: XmtpApi,
    {
        let conn = self.context.store.conn()?;

        let update_interval = Some(5_000_000); // 5 seconds in nanoseconds
        self.maybe_update_installations(conn.clone(), update_interval, client)
            .await?;

        let now = now_ns();
        let plain_envelope = Self::into_envelope(message, &now.to_string());
        let mut encoded_envelope = vec![];
        plain_envelope
            .encode(&mut encoded_envelope)
            .map_err(GroupError::EncodeError)?;

        let intent_data: Vec<u8> = SendMessageIntentData::new(encoded_envelope).into();
        let intent =
            NewGroupIntent::new(IntentKind::SendMessage, self.group_id.clone(), intent_data);
        intent.store(&conn)?;

        // store this unpublished message locally before sending
        let message_id = calculate_message_id(&self.group_id, message, &now.to_string());
        let group_message = StoredGroupMessage {
            id: message_id.clone(),
            group_id: self.group_id.clone(),
            decrypted_message_bytes: message.to_vec(),
            sent_at_ns: now,
            kind: GroupMessageKind::Application,
            sender_installation_id: self.context.installation_public_key(),
            sender_inbox_id: self.context.inbox_id(),
            delivery_status: DeliveryStatus::Unpublished,
        };
        group_message.store(&conn)?;

        // Skipping a full sync here and instead just firing and forgetting
        if let Err(err) = self.publish_intents(conn, client).await {
            println!("error publishing intents: {:?}", err);
        }
        Ok(message_id)
    }

    fn into_envelope(encoded_msg: &[u8], idempotency_key: &str) -> PlaintextEnvelope {
        PlaintextEnvelope {
            content: Some(Content::V1(V1 {
                content: encoded_msg.to_vec(),
                idempotency_key: idempotency_key.into(),
            })),
        }
    }

    // Query the database for stored messages. Optionally filtered by time, kind, delivery_status
    // and limit
    pub fn find_messages(
        &self,
        kind: Option<GroupMessageKind>,
        sent_before_ns: Option<i64>,
        sent_after_ns: Option<i64>,
        delivery_status: Option<DeliveryStatus>,
        limit: Option<i64>,
    ) -> Result<Vec<StoredGroupMessage>, GroupError> {
        let conn = self.context.store.conn()?;
        let messages = conn.get_group_messages(
            &self.group_id,
            sent_after_ns,
            sent_before_ns,
            kind,
            delivery_status,
            limit,
        )?;

        Ok(messages)
    }

    /**
     * Add members to the group by account address
     *
     * If any existing members have new installations that have not been added, the missing installations
     * will be added as part of this process as well.
     */
    pub async fn add_members<ApiClient>(
        &self,
        client: &Client<ApiClient>,
        account_addresses_to_add: Vec<String>,
    ) -> Result<(), GroupError>
    where
        ApiClient: XmtpApi,
    {
        let account_addresses = sanitize_evm_addresses(account_addresses_to_add)?;
        let inbox_id_map = client
            .api_client
            .get_inbox_ids(account_addresses.clone())
            .await?;
        // get current number of users in group
        let member_count = self.members()?.len();
        if member_count + inbox_id_map.len() > MAX_GROUP_SIZE as usize {
            return Err(GroupError::UserLimitExceeded);
        }

        if inbox_id_map.len() != account_addresses.len() {
            let found_addresses: HashSet<&String> = inbox_id_map.keys().collect();
            let to_add_hashset = HashSet::from_iter(account_addresses.iter());
            let missing_addresses = found_addresses.difference(&to_add_hashset);
            return Err(GroupError::AddressNotFound(
                missing_addresses.into_iter().cloned().cloned().collect(),
            ));
        }

        self.add_members_by_inbox_id(client, inbox_id_map.into_values().collect())
            .await
    }

    pub async fn add_members_by_inbox_id<ApiClient: XmtpApi>(
        &self,
        client: &Client<ApiClient>,
        inbox_ids: Vec<String>,
    ) -> Result<(), GroupError> {
        let conn = client.store().conn()?;
        let provider = client.mls_provider(conn);
        let intent_data = self
            .get_membership_update_intent(client, &provider, inbox_ids, vec![])
            .await?;

        // TODO:nm this isn't the best test for whether the request is valid
        // If some existing group member has an update, this will return an intent with changes
        // when we really should return an error
        if intent_data.is_empty() {
            return Err(GroupError::NoChanges);
        }

        let intent = provider.conn().insert_group_intent(NewGroupIntent::new(
            IntentKind::UpdateGroupMembership,
            self.group_id.clone(),
            intent_data.into(),
        ))?;

        self.sync_until_intent_resolved(provider.conn(), intent.id, client)
            .await
    }

    pub async fn remove_members<ApiClient: XmtpApi>(
        &self,
        client: &Client<ApiClient>,
        account_addresses_to_remove: Vec<InboxId>,
    ) -> Result<(), GroupError> {
        let account_addresses = sanitize_evm_addresses(account_addresses_to_remove)?;
        let inbox_id_map = client.api_client.get_inbox_ids(account_addresses).await?;

        self.remove_members_by_inbox_id(client, inbox_id_map.into_values().collect())
            .await
    }

    pub async fn remove_members_by_inbox_id<ApiClient: XmtpApi>(
        &self,
        client: &Client<ApiClient>,
        inbox_ids: Vec<InboxId>,
    ) -> Result<(), GroupError> {
        let conn = client.store().conn()?;
        let provider = client.mls_provider(conn);
        let intent_data = self
            .get_membership_update_intent(client, &provider, vec![], inbox_ids)
            .await?;

        let intent = provider
            .conn_ref()
            .insert_group_intent(NewGroupIntent::new(
                IntentKind::UpdateGroupMembership,
                self.group_id.clone(),
                intent_data.into(),
            ))?;

        self.sync_until_intent_resolved(provider.conn(), intent.id, client)
            .await
    }

    pub async fn update_group_name<ApiClient>(
        &self,
        group_name: String,
        client: &Client<ApiClient>,
    ) -> Result<(), GroupError>
    where
        ApiClient: XmtpApi,
    {
        let conn = self.context.store.conn()?;
        let intent_data: Vec<u8> =
            UpdateMetadataIntentData::new_update_group_name(group_name).into();
        let intent = conn.insert_group_intent(NewGroupIntent::new(
            IntentKind::MetadataUpdate,
            self.group_id.clone(),
            intent_data,
        ))?;

        self.sync_until_intent_resolved(conn, intent.id, client)
            .await
    }

    // Query the database for stored messages. Optionally filtered by time, kind, delivery_status
    // and limit
    pub fn group_name(&self) -> Result<String, GroupError> {
        let mutable_metadata = self.mutable_metadata()?;
        match mutable_metadata
            .attributes
            .get(&MetadataField::GroupName.to_string())
        {
            Some(group_name) => Ok(group_name.clone()),
            None => Err(GroupError::GroupMutableMetadata(
                GroupMutableMetadataError::MissingExtension,
            )),
        }
    }

    /// Find the `inbox_id` of the group member who added the member to the group
    pub fn added_by_inbox_id(&self) -> Result<String, GroupError> {
        let conn = self.context.store.conn()?;
        conn.find_group(self.group_id.clone())
            .map_err(GroupError::from)
            .and_then(|fetch_result| {
                fetch_result
                    .map(|group| group.added_by_inbox_id.clone())
                    .ok_or_else(|| GroupError::GroupNotFound)
            })
    }

    // Update this installation's leaf key in the group by creating a key update commit
    pub async fn key_update<ApiClient>(&self, client: &Client<ApiClient>) -> Result<(), GroupError>
    where
        ApiClient: XmtpApi,
    {
        let conn = self.context.store.conn()?;
        let intent = NewGroupIntent::new(IntentKind::KeyUpdate, self.group_id.clone(), vec![]);
        intent.store(&conn)?;

        self.sync_with_conn(conn, client).await
    }

    pub fn is_active(&self) -> Result<bool, GroupError> {
        let conn = self.context.store.conn()?;
        let provider = XmtpOpenMlsProvider::new(conn);
        let mls_group = self.load_mls_group(&provider)?;

        Ok(mls_group.is_active())
    }

    pub fn metadata(&self) -> Result<GroupMetadata, GroupError> {
        let conn = self.context.store.conn()?;
        let provider = XmtpOpenMlsProvider::new(conn);
        let mls_group = self.load_mls_group(&provider)?;

        Ok(extract_group_metadata(&mls_group)?)
    }

    pub fn mutable_metadata(&self) -> Result<GroupMutableMetadata, GroupError> {
        let conn = self.context.store.conn()?;
        let provider = XmtpOpenMlsProvider::new(conn);
        let mls_group = &self.load_mls_group(&provider)?;

        Ok(mls_group.try_into()?)
    }

    pub fn permissions(&self) -> Result<GroupMutablePermissions, GroupError> {
        let conn = self.context.store.conn()?;
        let provider = XmtpOpenMlsProvider::new(conn);
        let mls_group = self.load_mls_group(&provider)?;

        Ok(extract_group_permissions(&mls_group)?)
    }
}

fn extract_message_v1(message: GroupMessage) -> Result<GroupMessageV1, MessageProcessingError> {
    match message.version {
        Some(GroupMessageVersion::V1(value)) => Ok(value),
        _ => Err(MessageProcessingError::InvalidPayload),
    }
}

pub fn extract_group_id(message: &GroupMessage) -> Result<Vec<u8>, MessageProcessingError> {
    match &message.version {
        Some(GroupMessageVersion::V1(value)) => Ok(value.group_id.clone()),
        _ => Err(MessageProcessingError::InvalidPayload),
    }
}

fn build_protected_metadata_extension(
    identity: &Identity,
    group_purpose: Purpose,
) -> Result<Extension, GroupError> {
    let group_type = match group_purpose {
        Purpose::Conversation => ConversationType::Group,
        Purpose::Sync => ConversationType::Sync,
    };
    let metadata = GroupMetadata::new(group_type, identity.inbox_id().clone());
    let protected_metadata = Metadata::new(metadata.try_into()?);

    Ok(Extension::ImmutableMetadata(protected_metadata))
}

fn build_mutable_permissions_extension(policies: PolicySet) -> Result<Extension, GroupError> {
    let permissions: Vec<u8> = GroupMutablePermissions::new(policies).try_into()?;
    let unknown_gc_extension = UnknownExtension(permissions);

    Ok(Extension::Unknown(
        GROUP_PERMISSIONS_EXTENSION_ID,
        unknown_gc_extension,
    ))
}

pub fn build_mutable_metadata_extension_default(
    identity: &Identity,
) -> Result<Extension, GroupError> {
    let mutable_metadata: Vec<u8> =
        GroupMutableMetadata::new_default(identity.inbox_id.clone()).try_into()?;
    let unknown_gc_extension = UnknownExtension(mutable_metadata);

    Ok(Extension::Unknown(
        MUTABLE_METADATA_EXTENSION_ID,
        unknown_gc_extension,
    ))
}

pub fn build_mutable_metadata_extensions(
    identity: &Identity,
    group: &OpenMlsGroup,
    field_name: String,
    field_value: String,
) -> Result<Extensions, GroupError> {
    let existing_metadata: GroupMutableMetadata = group.try_into()?;
    let mut attributes = existing_metadata.attributes.clone();
    attributes.insert(field_name, field_value);
    let new_mutable_metadata: Vec<u8> = GroupMutableMetadata::new(
        attributes,
        vec![identity.inbox_id.clone()],
        vec![identity.inbox_id.clone()],
    )
    .try_into()?;
    let unknown_gc_extension = UnknownExtension(new_mutable_metadata);
    let extension = Extension::Unknown(MUTABLE_METADATA_EXTENSION_ID, unknown_gc_extension);
    let mut extensions = group.extensions().clone();
    extensions.add_or_replace(extension);
    Ok(extensions)
}

pub fn build_starting_group_membership_extension(inbox_id: String, sequence_id: u64) -> Extension {
    let mut group_membership = GroupMembership::new();
    group_membership.add(inbox_id, sequence_id);
    build_group_membership_extension(&group_membership)
}

pub fn build_group_membership_extension(group_membership: &GroupMembership) -> Extension {
    let unknown_gc_extension = UnknownExtension(group_membership.into());

    Extension::Unknown(GROUP_MEMBERSHIP_EXTENSION_ID, unknown_gc_extension)
}

fn build_group_config(
    protected_metadata_extension: Extension,
    mutable_metadata_extension: Extension,
    group_membership_extension: Extension,
    mutable_permission_extension: Extension,
) -> Result<MlsGroupCreateConfig, GroupError> {
    let required_extension_types = &[
        ExtensionType::Unknown(GROUP_MEMBERSHIP_EXTENSION_ID),
        ExtensionType::Unknown(MUTABLE_METADATA_EXTENSION_ID),
        ExtensionType::Unknown(GROUP_PERMISSIONS_EXTENSION_ID),
        ExtensionType::ImmutableMetadata,
        ExtensionType::LastResort,
        ExtensionType::ApplicationId,
    ];

    let required_proposal_types = &[ProposalType::GroupContextExtensions];

    let capabilities = Capabilities::new(
        None,
        None,
        Some(required_extension_types),
        Some(required_proposal_types),
        None,
    );
    let credentials = &[CredentialType::Basic];

    let required_capabilities =
        Extension::RequiredCapabilities(RequiredCapabilitiesExtension::new(
            required_extension_types,
            required_proposal_types,
            credentials,
        ));

    let extensions = Extensions::from_vec(vec![
        protected_metadata_extension,
        mutable_metadata_extension,
        group_membership_extension,
        mutable_permission_extension,
        required_capabilities,
    ])?;

    Ok(MlsGroupCreateConfig::builder()
        .with_group_context_extensions(extensions)?
        .capabilities(capabilities)
        .ciphersuite(CIPHERSUITE)
        .wire_format_policy(WireFormatPolicy::default())
        .max_past_epochs(3) // Trying with 3 max past epochs for now
        .use_ratchet_tree_extension(true)
        .build())
}

fn build_group_join_config() -> MlsGroupJoinConfig {
    MlsGroupJoinConfig::builder()
        .wire_format_policy(WireFormatPolicy::default())
        .max_past_epochs(3) // Trying with 3 max past epochs for now
        .use_ratchet_tree_extension(true)
        .build()
}

#[cfg(test)]
mod tests {
    use openmls::prelude::Member;
    use prost::Message;
    use xmtp_cryptography::utils::generate_local_wallet;
    use xmtp_proto::xmtp::mls::message_contents::EncodedContent;

    use crate::{
        builder::ClientBuilder,
        codecs::{group_updated::GroupUpdatedCodec, ContentCodec},
        groups::{group_mutable_metadata::MetadataField, PreconfiguredPolicies},
        storage::{
            group_intent::IntentState,
            group_message::{GroupMessageKind, StoredGroupMessage},
        },
        Client, InboxOwner, XmtpApi,
    };

    use super::MlsGroup;

    async fn receive_group_invite<ApiClient>(client: &Client<ApiClient>) -> MlsGroup
    where
        ApiClient: XmtpApi,
    {
        client.sync_welcomes().await.unwrap();
        let mut groups = client.find_groups(None, None, None, None).unwrap();

        groups.remove(0)
    }

    async fn get_latest_message<ApiClient>(
        group: &MlsGroup,
        client: &Client<ApiClient>,
    ) -> StoredGroupMessage
    where
        ApiClient: XmtpApi,
    {
        group.sync(client).await.unwrap();
        let mut messages = group.find_messages(None, None, None, None, None).unwrap();

        messages.pop().unwrap()
    }

    #[tokio::test(flavor = "multi_thread", worker_threads = 1)]
    async fn test_send_message() {
        let wallet = generate_local_wallet();
        let client = ClientBuilder::new_test_client(&wallet).await;
        let group = client.create_group(None).expect("create group");
        group
            .send_message(b"hello", &client)
            .await
            .expect("send message");

        let messages = client
            .api_client
            .query_group_messages(group.group_id, None)
            .await
            .expect("read topic");
        assert_eq!(messages.len(), 2);
    }

    #[tokio::test(flavor = "multi_thread", worker_threads = 1)]
    async fn test_receive_self_message() {
        let wallet = generate_local_wallet();
        let client = ClientBuilder::new_test_client(&wallet).await;
        let group = client.create_group(None).expect("create group");
        let msg = b"hello";
        group
            .send_message(msg, &client)
            .await
            .expect("send message");

        group
            .receive(&client.store().conn().unwrap(), &client)
            .await
            .unwrap();
        // Check for messages
        // println!("HERE: {:#?}", messages);
        let messages = group.find_messages(None, None, None, None, None).unwrap();
        assert_eq!(messages.len(), 1);
        assert_eq!(messages.first().unwrap().decrypted_message_bytes, msg);
    }

    #[tokio::test(flavor = "multi_thread", worker_threads = 1)]
    async fn test_receive_message_from_other() {
        let alix = ClientBuilder::new_test_client(&generate_local_wallet()).await;
        let bo = ClientBuilder::new_test_client(&generate_local_wallet()).await;
        let alix_group = alix.create_group(None).expect("create group");
        alix_group
            .add_members_by_inbox_id(&alix, vec![bo.inbox_id()])
            .await
            .unwrap();
        let alix_message = b"hello from alix";
        alix_group
            .send_message(alix_message, &alix)
            .await
            .expect("send message");

        let bo_group = receive_group_invite(&bo).await;
        let message = get_latest_message(&bo_group, &bo).await;
        assert_eq!(message.decrypted_message_bytes, alix_message);

        let bo_message = b"hello from bo";
        bo_group
            .send_message(bo_message, &bo)
            .await
            .expect("send message");

        let message = get_latest_message(&alix_group, &alix).await;
        assert_eq!(message.decrypted_message_bytes, bo_message);
    }

    // Amal and Bola will both try and add Charlie from the same epoch.
    // The group should resolve to a consistent state
    #[tokio::test(flavor = "multi_thread", worker_threads = 1)]
    async fn test_add_member_conflict() {
        let amal = ClientBuilder::new_test_client(&generate_local_wallet()).await;
        let bola = ClientBuilder::new_test_client(&generate_local_wallet()).await;
        let charlie = ClientBuilder::new_test_client(&generate_local_wallet()).await;

        let amal_group = amal.create_group(None).unwrap();
        // Add bola
        amal_group
            .add_members_by_inbox_id(&amal, vec![bola.inbox_id()])
            .await
            .unwrap();

        // Get bola's version of the same group
        let bola_groups = bola.sync_welcomes().await.unwrap();
        let bola_group = bola_groups.first().unwrap();

        log::info!("Adding charlie from amal");
        // Have amal and bola both invite charlie.
        amal_group
            .add_members_by_inbox_id(&amal, vec![charlie.inbox_id()])
            .await
            .expect("failed to add charlie");
        log::info!("Adding charlie from bola");
        bola_group
            .add_members_by_inbox_id(&bola, vec![charlie.inbox_id()])
            .await
            .expect_err("expected err");

        amal_group
            .receive(&amal.store().conn().unwrap(), &amal)
            .await
            .expect_err("expected error");

        // Check Amal's MLS group state.
        let amal_db = amal.context.store.conn().unwrap();
        let amal_mls_group = amal_group
            .load_mls_group(&amal.mls_provider(amal_db.clone()))
            .unwrap();
        let amal_members: Vec<Member> = amal_mls_group.members().collect();
        assert_eq!(amal_members.len(), 3);

        // Check Bola's MLS group state.
        let bola_db = bola.context.store.conn().unwrap();
        let bola_mls_group = bola_group
            .load_mls_group(&bola.mls_provider(bola_db.clone()))
            .unwrap();
        let bola_members: Vec<Member> = bola_mls_group.members().collect();
        assert_eq!(bola_members.len(), 3);

        let amal_uncommitted_intents = amal_db
            .find_group_intents(
                amal_group.group_id.clone(),
                Some(vec![IntentState::ToPublish, IntentState::Published]),
                None,
            )
            .unwrap();
        assert_eq!(amal_uncommitted_intents.len(), 0);

        let bola_uncommitted_intents = bola_db
            .find_group_intents(
                bola_group.group_id.clone(),
                Some(vec![IntentState::ToPublish, IntentState::Published]),
                None,
            )
            .unwrap();
        // Bola should have one uncommitted intent for the failed attempt at adding Charlie, who is already in the group
        assert_eq!(bola_uncommitted_intents.len(), 1);
    }

    #[tokio::test(flavor = "multi_thread", worker_threads = 1)]
    async fn test_add_inbox() {
        let client = ClientBuilder::new_test_client(&generate_local_wallet()).await;
        let client_2 = ClientBuilder::new_test_client(&generate_local_wallet()).await;
        let group = client.create_group(None).expect("create group");

        group
            .add_members_by_inbox_id(&client, vec![client_2.inbox_id()])
            .await
            .unwrap();

        let group_id = group.group_id;

        let messages = client
            .api_client
            .query_group_messages(group_id, None)
            .await
            .unwrap();

        assert_eq!(messages.len(), 1);
    }

    #[tokio::test(flavor = "multi_thread", worker_threads = 1)]
    async fn test_add_invalid_member() {
        let client = ClientBuilder::new_test_client(&generate_local_wallet()).await;
        let group = client.create_group(None).expect("create group");

        let result = group
            .add_members_by_inbox_id(&client, vec!["1234".to_string()])
            .await;

        assert!(result.is_err());
    }

    #[tokio::test(flavor = "multi_thread", worker_threads = 1)]
    async fn test_add_unregistered_member() {
        let amal = ClientBuilder::new_test_client(&generate_local_wallet()).await;
        let unconnected_wallet_address = generate_local_wallet().get_address();
        let group = amal.create_group(None).unwrap();
        let result = group
            .add_members(&amal, vec![unconnected_wallet_address])
            .await;

        assert!(result.is_err());
    }

    #[tokio::test(flavor = "multi_thread", worker_threads = 1)]
    async fn test_remove_inbox() {
        let client_1 = ClientBuilder::new_test_client(&generate_local_wallet()).await;
        // Add another client onto the network
        let client_2 = ClientBuilder::new_test_client(&generate_local_wallet()).await;

        let group = client_1.create_group(None).expect("create group");
        group
            .add_members_by_inbox_id(&client_1, vec![client_2.inbox_id()])
            .await
            .expect("group create failure");

        let messages_with_add = group.find_messages(None, None, None, None, None).unwrap();
        assert_eq!(messages_with_add.len(), 1);

        // Try and add another member without merging the pending commit
        group
            .remove_members_by_inbox_id(&client_1, vec![client_2.inbox_id()])
            .await
            .expect("group remove members failure");

        let messages_with_remove = group.find_messages(None, None, None, None, None).unwrap();
        assert_eq!(messages_with_remove.len(), 2);

        // We are expecting 1 message on the group topic, not 2, because the second one should have
        // failed
        let group_id = group.group_id;
        let messages = client_1
            .api_client
            .query_group_messages(group_id, None)
            .await
            .expect("read topic");

        assert_eq!(messages.len(), 2);
    }

    #[tokio::test(flavor = "multi_thread", worker_threads = 1)]
    async fn test_key_update() {
        let client = ClientBuilder::new_test_client(&generate_local_wallet()).await;
        let bola_client = ClientBuilder::new_test_client(&generate_local_wallet()).await;

        let group = client.create_group(None).expect("create group");
        group
            .add_members_by_inbox_id(&client, vec![bola_client.inbox_id()])
            .await
            .unwrap();

        group.key_update(&client).await.unwrap();

        let messages = client
            .api_client
            .query_group_messages(group.group_id.clone(), None)
            .await
            .unwrap();
        assert_eq!(messages.len(), 2);

        let conn = &client.context.store.conn().unwrap();
        let provider = super::XmtpOpenMlsProvider::new(conn.clone());
        let mls_group = group.load_mls_group(&provider).unwrap();
        let pending_commit = mls_group.pending_commit();
        assert!(pending_commit.is_none());

        group
            .send_message(b"hello", &client)
            .await
            .expect("send message");

        bola_client.sync_welcomes().await.unwrap();
        let bola_groups = bola_client.find_groups(None, None, None, None).unwrap();
        let bola_group = bola_groups.first().unwrap();
        bola_group.sync(&bola_client).await.unwrap();
        let bola_messages = bola_group
            .find_messages(None, None, None, None, None)
            .unwrap();
        assert_eq!(bola_messages.len(), 1);
    }

    #[tokio::test(flavor = "multi_thread", worker_threads = 1)]
    async fn test_post_commit() {
        let client = ClientBuilder::new_test_client(&generate_local_wallet()).await;
        let client_2 = ClientBuilder::new_test_client(&generate_local_wallet()).await;
        let group = client.create_group(None).expect("create group");

        group
            .add_members_by_inbox_id(&client, vec![client_2.inbox_id()])
            .await
            .unwrap();

        // Check if the welcome was actually sent
        let welcome_messages = client
            .api_client
            .query_welcome_messages(client_2.installation_public_key(), None)
            .await
            .unwrap();

        assert_eq!(welcome_messages.len(), 1);
    }

    #[tokio::test(flavor = "multi_thread", worker_threads = 1)]
    async fn test_remove_by_account_address() {
        let amal = ClientBuilder::new_test_client(&generate_local_wallet()).await;
        let bola_wallet = &generate_local_wallet();
        let bola = ClientBuilder::new_test_client(bola_wallet).await;
        let charlie_wallet = &generate_local_wallet();
        let _charlie = ClientBuilder::new_test_client(charlie_wallet).await;

        let group = amal.create_group(None).unwrap();
        group
            .add_members(
                &amal,
                vec![bola_wallet.get_address(), charlie_wallet.get_address()],
            )
            .await
            .unwrap();
        log::info!("created the group with 2 additional members");
        assert_eq!(group.members().unwrap().len(), 3);
        let messages = group.find_messages(None, None, None, None, None).unwrap();
        assert_eq!(messages.len(), 1);
        assert_eq!(messages[0].kind, GroupMessageKind::MembershipChange);
        let encoded_content =
            EncodedContent::decode(messages[0].decrypted_message_bytes.as_slice()).unwrap();
        let group_update = GroupUpdatedCodec::decode(encoded_content).unwrap();
        assert_eq!(group_update.added_inboxes.len(), 2);
        assert_eq!(group_update.removed_inboxes.len(), 0);

        group
            .remove_members(&amal, vec![bola_wallet.get_address()])
            .await
            .unwrap();
        assert_eq!(group.members().unwrap().len(), 2);
        log::info!("removed bola");
        let messages = group.find_messages(None, None, None, None, None).unwrap();
        assert_eq!(messages.len(), 2);
        assert_eq!(messages[1].kind, GroupMessageKind::MembershipChange);
        let encoded_content =
            EncodedContent::decode(messages[1].decrypted_message_bytes.as_slice()).unwrap();
        let group_update = GroupUpdatedCodec::decode(encoded_content).unwrap();
        assert_eq!(group_update.added_inboxes.len(), 0);
        assert_eq!(group_update.removed_inboxes.len(), 1);

        let bola_group = receive_group_invite(&bola).await;
        bola_group.sync(&bola).await.unwrap();
        assert!(!bola_group.is_active().unwrap())
    }

    // TODO:nm add more tests for filling in missing installations

    #[tokio::test(flavor = "multi_thread", worker_threads = 1)]
    async fn test_add_missing_installations() {
        // Setup for test
        let amal_wallet = generate_local_wallet();
        let amal = ClientBuilder::new_test_client(&amal_wallet).await;
        let bola = ClientBuilder::new_test_client(&generate_local_wallet()).await;

        let group = amal.create_group(None).unwrap();
        group
            .add_members_by_inbox_id(&amal, vec![bola.inbox_id()])
            .await
            .unwrap();

        assert_eq!(group.members().unwrap().len(), 2);

        let conn = &amal.context.store.conn().unwrap();
        let provider = super::XmtpOpenMlsProvider::new(conn.clone());
        // Finished with setup

        // add a second installation for amal using the same wallet
        let _amal_2nd = ClientBuilder::new_test_client(&amal_wallet).await;

        // test if adding the new installation(s) worked
        let new_installations_were_added = group.add_missing_installations(&provider, &amal).await;
        assert!(new_installations_were_added.is_ok());

        group.sync(&amal).await.unwrap();
        let mls_group = group.load_mls_group(&provider).unwrap();
        let num_members = mls_group.members().collect::<Vec<_>>().len();
        assert_eq!(num_members, 3);
    }

    #[tokio::test(flavor = "multi_thread", worker_threads = 10)]
    async fn test_self_resolve_epoch_mismatch() {
        let amal = ClientBuilder::new_test_client(&generate_local_wallet()).await;
        let bola = ClientBuilder::new_test_client(&generate_local_wallet()).await;
        let charlie = ClientBuilder::new_test_client(&generate_local_wallet()).await;
        let dave_wallet = generate_local_wallet();
        let dave = ClientBuilder::new_test_client(&dave_wallet).await;
        let amal_group = amal.create_group(None).unwrap();
        // Add bola to the group
        amal_group
            .add_members_by_inbox_id(&amal, vec![bola.inbox_id()])
            .await
            .unwrap();

        let bola_group = receive_group_invite(&bola).await;
        bola_group.sync(&bola).await.unwrap();
        // Both Amal and Bola are up to date on the group state. Now each of them want to add someone else
        amal_group
            .add_members_by_inbox_id(&amal, vec![charlie.inbox_id()])
            .await
            .unwrap();

        bola_group
            .add_members_by_inbox_id(&bola, vec![dave.inbox_id()])
            .await
            .unwrap();

        // Send a message to the group, now that everyone is invited
        amal_group.sync(&amal).await.unwrap();
        amal_group.send_message(b"hello", &amal).await.unwrap();

        let charlie_group = receive_group_invite(&charlie).await;
        let dave_group = receive_group_invite(&dave).await;

        let (amal_latest_message, bola_latest_message, charlie_latest_message, dave_latest_message) = tokio::join!(
            get_latest_message(&amal_group, &amal),
            get_latest_message(&bola_group, &bola),
            get_latest_message(&charlie_group, &charlie),
            get_latest_message(&dave_group, &dave)
        );

        let expected_latest_message = b"hello".to_vec();
        assert!(expected_latest_message.eq(&amal_latest_message.decrypted_message_bytes));
        assert!(expected_latest_message.eq(&bola_latest_message.decrypted_message_bytes));
        assert!(expected_latest_message.eq(&charlie_latest_message.decrypted_message_bytes));
        assert!(expected_latest_message.eq(&dave_latest_message.decrypted_message_bytes));
    }

    #[tokio::test(flavor = "multi_thread", worker_threads = 1)]
    async fn test_group_permissions() {
        let amal = ClientBuilder::new_test_client(&generate_local_wallet()).await;
        let bola = ClientBuilder::new_test_client(&generate_local_wallet()).await;
        let charlie = ClientBuilder::new_test_client(&generate_local_wallet()).await;

        let amal_group = amal
            .create_group(Some(PreconfiguredPolicies::AdminsOnly))
            .unwrap();
        // Add bola to the group
        amal_group
            .add_members_by_inbox_id(&amal, vec![bola.inbox_id()])
            .await
            .unwrap();

        let bola_group = receive_group_invite(&bola).await;
        bola_group.sync(&bola).await.unwrap();
        assert!(bola_group
            .add_members_by_inbox_id(&bola, vec![charlie.inbox_id()])
            .await
            .is_err(),);
    }

    #[tokio::test(flavor = "multi_thread", worker_threads = 1)]
    // TODO: Need to enforce limits on max wallets on `add_members_by_inbox_id` and break up
    // requests into multiple transactions
    #[ignore]
    async fn test_max_limit_add() {
        let amal = ClientBuilder::new_test_client(&generate_local_wallet()).await;
        let amal_group = amal
            .create_group(Some(PreconfiguredPolicies::AdminsOnly))
            .unwrap();
        let mut clients = Vec::new();
        for _ in 0..249 {
            let wallet = generate_local_wallet();
            ClientBuilder::new_test_client(&wallet).await;
            clients.push(wallet.get_address());
        }
        amal_group.add_members(&amal, clients).await.unwrap();
        let bola_wallet = generate_local_wallet();
        ClientBuilder::new_test_client(&bola_wallet).await;
        assert!(amal_group
            .add_members_by_inbox_id(&amal, vec![bola_wallet.get_address()])
            .await
            .is_err(),);
    }

    #[tokio::test(flavor = "multi_thread", worker_threads = 1)]
    async fn test_group_mutable_data() {
        let amal = ClientBuilder::new_test_client(&generate_local_wallet()).await;
        let bola = ClientBuilder::new_test_client(&generate_local_wallet()).await;

        // Create a group and verify it has the default group name
        let policies = Some(PreconfiguredPolicies::AdminsOnly);
        let amal_group: MlsGroup = amal.create_group(policies).unwrap();
        amal_group.sync(&amal).await.unwrap();

        let group_mutable_metadata = amal_group.mutable_metadata().unwrap();
        assert!(group_mutable_metadata.attributes.len().eq(&2));
        assert!(group_mutable_metadata
            .attributes
            .get(&MetadataField::GroupName.to_string())
            .unwrap()
            .eq("New Group"));

        // Add bola to the group
        amal_group
            .add_members_by_inbox_id(&amal, vec![bola.inbox_id()])
            .await
            .unwrap();
        bola.sync_welcomes().await.unwrap();
        let bola_groups = bola.find_groups(None, None, None, None).unwrap();
        assert_eq!(bola_groups.len(), 1);
        let bola_group = bola_groups.first().unwrap();
        bola_group.sync(&bola).await.unwrap();
        let group_mutable_metadata = bola_group.mutable_metadata().unwrap();
        assert!(group_mutable_metadata
            .attributes
            .get(&MetadataField::GroupName.to_string())
            .unwrap()
            .eq("New Group"));

        // Update group name
        amal_group
            .update_group_name("New Group Name 1".to_string(), &amal)
            .await
            .unwrap();

        // Verify amal group sees update
        amal_group.sync(&amal).await.unwrap();
        let binding = amal_group.mutable_metadata().expect("msg");
        let amal_group_name: &String = binding
            .attributes
            .get(&MetadataField::GroupName.to_string())
            .unwrap();
        assert_eq!(amal_group_name, "New Group Name 1");

        // Verify bola group sees update
        bola_group.sync(&bola).await.unwrap();
        let binding = bola_group.mutable_metadata().expect("msg");
        let bola_group_name: &String = binding
            .attributes
            .get(&MetadataField::GroupName.to_string())
            .unwrap();
        assert_eq!(bola_group_name, "New Group Name 1");

        // Verify that bola can not update the group name since they are not the creator
        bola_group
            .update_group_name("New Group Name 2".to_string(), &bola)
            .await
            .expect_err("expected err");

        // Verify bola group does not see an update
        bola_group.sync(&bola).await.unwrap();
        let binding = bola_group.mutable_metadata().expect("msg");
        let bola_group_name: &String = binding
            .attributes
            .get(&MetadataField::GroupName.to_string())
            .unwrap();
        assert_eq!(bola_group_name, "New Group Name 1");
    }

    #[tokio::test(flavor = "multi_thread", worker_threads = 1)]
    async fn test_group_mutable_data_group_permissions() {
        let amal = ClientBuilder::new_test_client(&generate_local_wallet()).await;
        let bola_wallet = generate_local_wallet();
        let bola = ClientBuilder::new_test_client(&bola_wallet).await;

        // Create a group and verify it has the default group name
        let policies = Some(PreconfiguredPolicies::AllMembers);
        let amal_group: MlsGroup = amal.create_group(policies).unwrap();
        amal_group.sync(&amal).await.unwrap();

        let group_mutable_metadata = amal_group.mutable_metadata().unwrap();
        assert!(group_mutable_metadata
            .attributes
            .get(&MetadataField::GroupName.to_string())
            .unwrap()
            .eq("New Group"));

        // Add bola to the group
        amal_group
            .add_members(&amal, vec![bola_wallet.get_address()])
            .await
            .unwrap();
        bola.sync_welcomes().await.unwrap();
        let bola_groups = bola.find_groups(None, None, None, None).unwrap();
        assert_eq!(bola_groups.len(), 1);
        let bola_group = bola_groups.first().unwrap();
        bola_group.sync(&bola).await.unwrap();
        let group_mutable_metadata = bola_group.mutable_metadata().unwrap();
        assert!(group_mutable_metadata
            .attributes
            .get(&MetadataField::GroupName.to_string())
            .unwrap()
            .eq("New Group"));

        // Update group name
        amal_group
            .update_group_name("New Group Name 1".to_string(), &amal)
            .await
            .unwrap();

        // Verify amal group sees update
        amal_group.sync(&amal).await.unwrap();
        let binding = amal_group.mutable_metadata().unwrap();
        let amal_group_name: &String = binding
            .attributes
            .get(&MetadataField::GroupName.to_string())
            .unwrap();
        assert_eq!(amal_group_name, "New Group Name 1");

        // Verify bola group sees update
        bola_group.sync(&bola).await.unwrap();
        let binding = bola_group.mutable_metadata().expect("msg");
        let bola_group_name: &String = binding
            .attributes
            .get(&MetadataField::GroupName.to_string())
            .unwrap();
        assert_eq!(bola_group_name, "New Group Name 1");

        // Verify that bola CAN update the group name since everyone is admin for this group
        bola_group
            .update_group_name("New Group Name 2".to_string(), &bola)
            .await
            .expect("non creator failed to udpate group name");

        // Verify amal group sees an update
        amal_group.sync(&amal).await.unwrap();
        let binding = amal_group.mutable_metadata().expect("msg");
        let amal_group_name: &String = binding
            .attributes
            .get(&MetadataField::GroupName.to_string())
            .unwrap();
        assert_eq!(amal_group_name, "New Group Name 2");
    }

    #[tokio::test(flavor = "multi_thread", worker_threads = 1)]
    async fn test_staged_welcome() {
        // Create Clients
        let amal = ClientBuilder::new_test_client(&generate_local_wallet()).await;
        let bola = ClientBuilder::new_test_client(&generate_local_wallet()).await;

        // Amal creates a group
        let amal_group = amal.create_group(None).unwrap();

        // Amal adds Bola to the group
        amal_group
            .add_members_by_inbox_id(&amal, vec![bola.inbox_id()])
            .await
            .unwrap();

        // Bola syncs groups - this will decrypt the Welcome, identify who added Bola
        // and then store that value on the group and insert into the database
        let bola_groups = bola.sync_welcomes().await.unwrap();

        // Bola gets the group id. This will be needed to fetch the group from
        // the database.
        let bola_group = bola_groups.first().unwrap();
        let bola_group_id = bola_group.group_id.clone();

        // Bola fetches group from the database
        let bola_fetched_group = bola.group(bola_group_id).unwrap();

        // Check Bola's group for the added_by_inbox_id of the inviter
        let added_by_inbox = bola_fetched_group.added_by_inbox_id().unwrap();

        // Verify the welcome host_credential is equal to Amal's
        assert_eq!(
            amal.inbox_id(),
            added_by_inbox,
            "The Inviter and added_by_address do not match!"
        );
    }
}<|MERGE_RESOLUTION|>--- conflicted
+++ resolved
@@ -109,11 +109,7 @@
     #[error("add members: {0}")]
     AddMembers(#[from] openmls::prelude::AddMembersError<sql_key_store::MemoryStorageError>),
     #[error("remove members: {0}")]
-<<<<<<< HEAD
     RemoveMembers(#[from] openmls::prelude::ProposeRemoveMemberError),
-=======
-    RemoveMembers(#[from] openmls::prelude::RemoveMembersError<sql_key_store::MemoryStorageError>),
->>>>>>> 75ee4aeb
     #[error("group create: {0}")]
     GroupCreate(#[from] openmls::group::NewGroupError<sql_key_store::MemoryStorageError>),
     #[error("self update: {0}")]
@@ -325,17 +321,10 @@
 
         let added_by_node = staged_welcome.welcome_sender()?;
 
-<<<<<<< HEAD
         let added_by_credential = BasicCredential::try_from(added_by_node.credential())?;
         let inbox_id = parse_credential(added_by_credential.identity())?;
 
         // TODO:nm Validate the initial group membership and that the sender's inbox_id is in it
-=======
-        let added_by_credential = BasicCredential::try_from(added_by_node.credential().clone())?;
-        let pub_key_bytes = added_by_node.signature_key().as_slice();
-        let account_address =
-            Identity::get_validated_account_address(added_by_credential.identity(), pub_key_bytes)?;
->>>>>>> 75ee4aeb
 
         Self::create_from_welcome(context, provider, welcome, inbox_id)
     }
@@ -349,15 +338,7 @@
         let protected_metadata =
             build_protected_metadata_extension(&context.identity, Purpose::Sync)?;
         let mutable_metadata = build_mutable_metadata_extension_default(&context.identity)?;
-<<<<<<< HEAD
         let group_membership = build_starting_group_membership_extension(context.inbox_id(), 0);
-=======
-        let group_membership = build_starting_group_membership_extension(
-            context.inbox_id(),
-            context.inbox_latest_sequence_id(),
-        );
-
->>>>>>> 75ee4aeb
         let mutable_permissions =
             build_mutable_permissions_extension(PreconfiguredPolicies::default().to_policy_set())?;
         let group_config = build_group_config(
