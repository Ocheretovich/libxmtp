pub mod group_membership;
pub mod group_metadata;
pub mod group_mutable_metadata;
pub mod group_permissions;
pub mod intents;
pub mod members;
#[allow(dead_code)]
#[cfg(feature = "message-history")]
pub mod message_history;
mod subscriptions;
mod sync;
pub mod validated_commit;

use intents::SendMessageIntentData;
use openmls::{
    credentials::{BasicCredential, CredentialType},
    error::LibraryError,
    extensions::{
        Extension, ExtensionType, Extensions, Metadata, RequiredCapabilitiesExtension,
        UnknownExtension,
    },
    group::{
        CreateGroupContextExtProposalError, MlsGroupCreateConfig, MlsGroupJoinConfig,
        ProcessedWelcome,
    },
    messages::proposals::ProposalType,
    prelude::{
        BasicCredentialError, Capabilities, CredentialWithKey, Error as TlsCodecError, GroupId,
        MlsGroup as OpenMlsGroup, StagedWelcome, Welcome as MlsWelcome, WireFormatPolicy,
    },
};
use openmls_traits::OpenMlsProvider;
use prost::Message;
use thiserror::Error;
use tokio::sync::Mutex;

pub use self::group_permissions::PreconfiguredPolicies;
pub use self::intents::{AddressesOrInstallationIds, IntentError};
#[cfg(feature = "message-history")]
use self::message_history::MessageHistoryError;
use self::{
    group_membership::GroupMembership,
    group_metadata::{extract_group_metadata, DmMembers},
    group_mutable_metadata::{GroupMutableMetadata, GroupMutableMetadataError, MetadataField},
    group_permissions::{
        extract_group_permissions, GroupMutablePermissions, GroupMutablePermissionsError,
    },
    intents::{
        AdminListActionType, PermissionPolicyOption, PermissionUpdateType,
        UpdateAdminListIntentData, UpdateMetadataIntentData, UpdatePermissionIntentData,
    },
    validated_commit::extract_group_membership,
};
use self::{
    group_metadata::{ConversationType, GroupMetadata, GroupMetadataError},
    group_permissions::PolicySet,
    validated_commit::CommitValidationError,
};
use std::{collections::HashSet, sync::Arc};
use xmtp_cryptography::signature::{sanitize_evm_addresses, AddressValidationError};
use xmtp_id::InboxId;
use xmtp_proto::xmtp::mls::{
    api::v1::{
        group_message::{Version as GroupMessageVersion, V1 as GroupMessageV1},
        GroupMessage,
    },
    message_contents::{
        plaintext_envelope::{Content, V1},
        PlaintextEnvelope,
    },
};

use crate::{
    api::WrappedApiError,
    client::{deserialize_welcome, ClientError, MessageProcessingError, XmtpMlsLocalContext},
    configuration::{
        CIPHERSUITE, GROUP_MEMBERSHIP_EXTENSION_ID, GROUP_PERMISSIONS_EXTENSION_ID, MAX_GROUP_SIZE,
        MAX_PAST_EPOCHS, MUTABLE_METADATA_EXTENSION_ID,
        SEND_MESSAGE_UPDATE_INSTALLATIONS_INTERVAL_NS,
    },
    hpke::{decrypt_welcome, HpkeError},
    identity::{parse_credential, IdentityError},
    identity_updates::{load_identity_updates, InstallationDiffError},
    retry::RetryableError,
    storage::{
        consent_record::{ConsentState, ConsentType, StoredConsentRecord},
        db_connection::DbConnection,
        group::{GroupMembershipState, Purpose, StoredGroup},
        group_intent::{IntentKind, NewGroupIntent},
        group_message::{DeliveryStatus, GroupMessageKind, StoredGroupMessage},
        sql_key_store,
    },
    utils::{id::calculate_message_id, time::now_ns},
    xmtp_openmls_provider::XmtpOpenMlsProvider,
    Client, Store, XmtpApi,
};

#[derive(Debug, Error)]
pub enum GroupError {
    #[error("group not found")]
    GroupNotFound,
    #[error("Max user limit exceeded.")]
    UserLimitExceeded,
    #[error("api error: {0}")]
    Api(#[from] xmtp_proto::api_client::Error),
    #[error("api error: {0}")]
    WrappedApi(#[from] WrappedApiError),
    #[error("invalid group membership")]
    InvalidGroupMembership,
    #[error("storage error: {0}")]
    Storage(#[from] crate::storage::StorageError),
    #[error("intent error: {0}")]
    Intent(#[from] IntentError),
    #[error("create message: {0}")]
    CreateMessage(#[from] openmls::prelude::CreateMessageError),
    #[error("TLS Codec error: {0}")]
    TlsError(#[from] TlsCodecError),
    #[error("SequenceId not found in local db")]
    MissingSequenceId,
    #[error("Addresses not found {0:?}")]
    AddressNotFound(Vec<String>),
    #[error("add members: {0}")]
    UpdateGroupMembership(
        #[from] openmls::prelude::UpdateGroupMembershipError<sql_key_store::SqlKeyStoreError>,
    ),
    #[error("group create: {0}")]
    GroupCreate(#[from] openmls::group::NewGroupError<sql_key_store::SqlKeyStoreError>),
    #[error("self update: {0}")]
    SelfUpdate(#[from] openmls::group::SelfUpdateError<sql_key_store::SqlKeyStoreError>),
    #[error("welcome error: {0}")]
    WelcomeError(#[from] openmls::prelude::WelcomeError<sql_key_store::SqlKeyStoreError>),
    #[error("Invalid extension {0}")]
    InvalidExtension(#[from] openmls::prelude::InvalidExtensionError),
    #[error("Invalid signature: {0}")]
    Signature(#[from] openmls::prelude::SignatureError),
    #[error("client: {0}")]
    Client(#[from] ClientError),
    #[error("receive error: {0}")]
    ReceiveError(#[from] MessageProcessingError),
    #[error("Receive errors: {0:?}")]
    ReceiveErrors(Vec<MessageProcessingError>),
    #[error("generic: {0}")]
    Generic(String),
    #[error("diesel error {0}")]
    Diesel(#[from] diesel::result::Error),
    #[error(transparent)]
    AddressValidation(#[from] AddressValidationError),
    #[error("Public Keys {0:?} are not valid ed25519 public keys")]
    InvalidPublicKeys(Vec<Vec<u8>>),
    #[error("Commit validation error {0}")]
    CommitValidation(#[from] CommitValidationError),
    #[error("Metadata error {0}")]
    GroupMetadata(#[from] GroupMetadataError),
    #[error("Mutable Metadata error {0}")]
    GroupMutableMetadata(#[from] GroupMutableMetadataError),
    #[error("Mutable Permissions error {0}")]
    GroupMutablePermissions(#[from] GroupMutablePermissionsError),
    #[error("Errors occurred during sync {0:?}")]
    Sync(Vec<GroupError>),
    #[error("Hpke error: {0}")]
    Hpke(#[from] HpkeError),
    #[error("identity error: {0}")]
    Identity(#[from] IdentityError),
    #[error("serialization error: {0}")]
    EncodeError(#[from] prost::EncodeError),
    #[error("create group context proposal error: {0}")]
    CreateGroupContextExtProposalError(
        #[from] CreateGroupContextExtProposalError<sql_key_store::SqlKeyStoreError>,
    ),
    #[error("Credential error")]
    CredentialError(#[from] BasicCredentialError),
    #[error("LeafNode error")]
    LeafNodeError(#[from] LibraryError),
    #[cfg(feature = "message-history")]
    #[error("Message History error: {0}")]
    MessageHistory(#[from] Box<MessageHistoryError>),
    #[error("Installation diff error: {0}")]
    InstallationDiff(#[from] InstallationDiffError),
    #[error("PSKs are not support")]
    NoPSKSupport,
    #[error("Metadata update must specify a metadata field")]
    InvalidPermissionUpdate,
    #[error("The intent publishing task was cancelled")]
    PublishCancelled,
    #[error("the publish failed to complete due to panic")]
    PublishPanicked,
    #[error("dm requires target inbox_id")]
    InvalidDmMissingInboxId,
    #[error("Missing metadata field {name}")]
    MissingMetadataField { name: String },
    #[error("Message was processed but is missing")]
    MissingMessage,
    #[error("sql key store error: {0}")]
    SqlKeyStore(#[from] sql_key_store::SqlKeyStoreError),
    #[error("No pending commit found")]
    MissingPendingCommit,
    #[error("Sync failed to wait for intent")]
    SyncFailedToWait,
}

impl RetryableError for GroupError {
    fn is_retryable(&self) -> bool {
        match self {
            Self::Api(api_error) => api_error.is_retryable(),
            Self::Client(client_error) => client_error.is_retryable(),
            Self::Diesel(diesel) => diesel.is_retryable(),
            Self::Storage(storage) => storage.is_retryable(),
            Self::ReceiveError(msg) => msg.is_retryable(),
            Self::Hpke(hpke) => hpke.is_retryable(),
            Self::Identity(identity) => identity.is_retryable(),
            Self::UpdateGroupMembership(update) => update.is_retryable(),
            Self::GroupCreate(group) => group.is_retryable(),
            Self::SelfUpdate(update) => update.is_retryable(),
            Self::WelcomeError(welcome) => welcome.is_retryable(),
            Self::InstallationDiff(diff) => diff.is_retryable(),
            Self::CreateGroupContextExtProposalError(create) => create.is_retryable(),
            _ => false,
        }
    }
}

pub struct MlsGroup {
    pub group_id: Vec<u8>,
    pub created_at_ns: i64,
    context: Arc<XmtpMlsLocalContext>,
    mutex: Arc<Mutex<()>>,
}

#[derive(Default)]
pub struct GroupMetadataOptions {
    pub name: Option<String>,
    pub image_url_square: Option<String>,
    pub description: Option<String>,
    pub pinned_frame_url: Option<String>,
}

impl Clone for MlsGroup {
    fn clone(&self) -> Self {
        Self {
            context: self.context.clone(),
            group_id: self.group_id.clone(),
            created_at_ns: self.created_at_ns,
            mutex: self.mutex.clone(),
        }
    }
}

#[derive(Debug, Clone, PartialEq)]
pub enum UpdateAdminListType {
    Add,
    Remove,
    AddSuper,
    RemoveSuper,
}

/// Represents a group, which can contain anywhere from 1 to MAX_GROUP_SIZE inboxes.
///
/// This is a wrapper around OpenMLS's `MlsGroup` that handles our application-level configuration
/// and validations.
impl MlsGroup {
    // Creates a new group instance. Does not validate that the group exists in the DB
    pub fn new(context: Arc<XmtpMlsLocalContext>, group_id: Vec<u8>, created_at_ns: i64) -> Self {
        let mut mutexes = context.mutexes.clone();
        Self {
            context,
            group_id: group_id.clone(),
            created_at_ns,
            mutex: mutexes.get_mutex(group_id),
        }
    }

    /// Instantiate a new [`XmtpOpenMlsProvider`] pulling a connection from the database.
    /// prefer to use an already-instantiated mls provider if possible.
    pub fn mls_provider(&self) -> Result<XmtpOpenMlsProvider, GroupError> {
        Ok(self.context.store.conn()?.into())
    }

    // Load the stored OpenMLS group from the OpenMLS provider's keystore
    #[tracing::instrument(level = "trace", skip_all)]
    pub(crate) fn load_mls_group(
        &self,
        provider: impl OpenMlsProvider,
    ) -> Result<OpenMlsGroup, GroupError> {
        let mls_group =
            OpenMlsGroup::load(provider.storage(), &GroupId::from_slice(&self.group_id))
                .map_err(|_| GroupError::GroupNotFound)?
                .ok_or(GroupError::GroupNotFound)?;

        Ok(mls_group)
    }

    // Create a new group and save it to the DB
    pub fn create_and_insert(
        context: Arc<XmtpMlsLocalContext>,
        membership_state: GroupMembershipState,
        permissions_policy_set: PolicySet,
        opts: GroupMetadataOptions,
    ) -> Result<Self, GroupError> {
        let conn = context.store.conn()?;
        let provider = XmtpOpenMlsProvider::new(conn);
        let creator_inbox_id = context.inbox_id();
        let protected_metadata =
            build_protected_metadata_extension(creator_inbox_id.clone(), Purpose::Conversation)?;
        let mutable_metadata = build_mutable_metadata_extension_default(creator_inbox_id, opts)?;
        let group_membership = build_starting_group_membership_extension(context.inbox_id(), 0);
        let mutable_permissions = build_mutable_permissions_extension(permissions_policy_set)?;
        let group_config = build_group_config(
            protected_metadata,
            mutable_metadata,
            group_membership,
            mutable_permissions,
        )?;

        let mls_group = OpenMlsGroup::new(
            &provider,
            &context.identity.installation_keys,
            &group_config,
            CredentialWithKey {
                credential: context.identity.credential(),
                signature_key: context.identity.installation_keys.to_public_vec().into(),
            },
        )?;

        let group_id = mls_group.group_id().to_vec();
        let stored_group = StoredGroup::new(
            group_id.clone(),
            now_ns(),
            membership_state,
            context.inbox_id(),
            None,
        );

        stored_group.store(provider.conn_ref())?;
        let new_group = Self::new(context.clone(), group_id, stored_group.created_at_ns);

        // Consent state defaults to allowed when the user creates the group
        new_group.update_consent_state(ConsentState::Allowed)?;
        Ok(new_group)
    }

<<<<<<< HEAD
    /// Create a group from a decrypted and decoded welcome message
    /// If the group already exists in the store, overwrite the MLS state and do not update the group entry
=======
    // Create a new DM and save it to the DB
    pub fn create_dm_and_insert(
        context: Arc<XmtpMlsLocalContext>,
        membership_state: GroupMembershipState,
        dm_target_inbox_id: InboxId,
    ) -> Result<Self, GroupError> {
        let conn = context.store.conn()?;
        let provider = XmtpOpenMlsProvider::new(conn);
        let protected_metadata =
            build_dm_protected_metadata_extension(context.inbox_id(), dm_target_inbox_id.clone())?;
        let mutable_metadata =
            build_dm_mutable_metadata_extension_default(context.inbox_id(), &dm_target_inbox_id)?;
        let group_membership = build_starting_group_membership_extension(context.inbox_id(), 0);
        let mutable_permissions = PolicySet::new_dm();
        let mutable_permission_extension =
            build_mutable_permissions_extension(mutable_permissions)?;
        let group_config = build_group_config(
            protected_metadata,
            mutable_metadata,
            group_membership,
            mutable_permission_extension,
        )?;

        let mls_group = OpenMlsGroup::new(
            &provider,
            &context.identity.installation_keys,
            &group_config,
            CredentialWithKey {
                credential: context.identity.credential(),
                signature_key: context.identity.installation_keys.to_public_vec().into(),
            },
        )?;

        let group_id = mls_group.group_id().to_vec();
        let stored_group = StoredGroup::new(
            group_id.clone(),
            now_ns(),
            membership_state,
            context.inbox_id(),
            Some(dm_target_inbox_id),
        );

        stored_group.store(provider.conn_ref())?;
        Ok(Self::new(
            context.clone(),
            group_id,
            stored_group.created_at_ns,
        ))
    }

    // Create a group from a decrypted and decoded welcome message
    // If the group already exists in the store, overwrite the MLS state and do not update the group entry
>>>>>>> 9f366f20
    async fn create_from_welcome<ApiClient: XmtpApi>(
        client: &Client<ApiClient>,
        provider: &XmtpOpenMlsProvider,
        welcome: MlsWelcome,
        added_by_inbox: String,
        welcome_id: i64,
    ) -> Result<Self, GroupError> {
        tracing::info!("Creating from welcome");
        let mls_welcome =
            StagedWelcome::new_from_welcome(provider, &build_group_join_config(), welcome, None)?;

        let mls_group = mls_welcome.into_group(provider)?;
        let group_id = mls_group.group_id().to_vec();
        let metadata = extract_group_metadata(&mls_group)?;
        let dm_members = metadata.dm_members;
        let dm_inbox_id = if let Some(dm_members) = &dm_members {
            if dm_members.member_one_inbox_id == client.inbox_id() {
                Some(dm_members.member_two_inbox_id.clone())
            } else {
                Some(dm_members.member_one_inbox_id.clone())
            }
        } else {
            None
        };
        let group_type = metadata.conversation_type;

        let to_store = match group_type {
            ConversationType::Group => StoredGroup::new_from_welcome(
                group_id.clone(),
                now_ns(),
                GroupMembershipState::Pending,
                added_by_inbox,
                welcome_id,
                Purpose::Conversation,
                dm_inbox_id,
            ),
            ConversationType::Dm => {
                validate_dm_group(client, &mls_group, &added_by_inbox)?;
                StoredGroup::new_from_welcome(
                    group_id.clone(),
                    now_ns(),
                    GroupMembershipState::Pending,
                    added_by_inbox,
                    welcome_id,
                    Purpose::Conversation,
                    dm_inbox_id,
                )
            }
            ConversationType::Sync => StoredGroup::new_from_welcome(
                group_id.clone(),
                now_ns(),
                GroupMembershipState::Allowed,
                added_by_inbox,
                welcome_id,
                Purpose::Sync,
                dm_inbox_id,
            ),
        };

        // Ensure that the list of members in the group's MLS tree matches the list of inboxes specified
        // in the `GroupMembership` extension.
        validate_initial_group_membership(client, provider.conn_ref(), &mls_group).await?;

        // Insert or replace the group in the database.
        // Replacement can happen in the case that the user has been removed from and subsequently re-added to the group.
        let stored_group = provider.conn_ref().insert_or_replace_group(to_store)?;

        Ok(Self::new(
            client.context.clone(),
            stored_group.id,
            stored_group.created_at_ns,
        ))
    }

    /// Decrypt a welcome message using HPKE and then create and save a group from the stored message
    pub async fn create_from_encrypted_welcome<ApiClient: XmtpApi>(
        client: &Client<ApiClient>,
        provider: &XmtpOpenMlsProvider,
        hpke_public_key: &[u8],
        encrypted_welcome_bytes: Vec<u8>,
        welcome_id: i64,
    ) -> Result<Self, GroupError> {
        tracing::info!("Trying to decrypt welcome");
        let welcome_bytes = decrypt_welcome(provider, hpke_public_key, &encrypted_welcome_bytes)?;

        let welcome = deserialize_welcome(&welcome_bytes)?;

        let join_config = build_group_join_config();

        let processed_welcome =
            ProcessedWelcome::new_from_welcome(provider, &join_config, welcome.clone())?;
        let psks = processed_welcome.psks();
        if !psks.is_empty() {
            tracing::error!("No PSK support for welcome");
            return Err(GroupError::NoPSKSupport);
        }
        let staged_welcome = processed_welcome.into_staged_welcome(provider, None)?;

        let added_by_node = staged_welcome.welcome_sender()?;

        let added_by_credential = BasicCredential::try_from(added_by_node.credential().clone())?;
        let inbox_id = parse_credential(added_by_credential.identity())?;

        Self::create_from_welcome(client, provider, welcome, inbox_id, welcome_id).await
    }

    #[cfg(feature = "message-history")]
    pub(crate) fn create_and_insert_sync_group(
        context: Arc<XmtpMlsLocalContext>,
    ) -> Result<MlsGroup, GroupError> {
        let conn = context.store.conn()?;
        // let my_sequence_id = context.inbox_sequence_id(&conn)?;
        let creator_inbox_id = context.inbox_id().to_string();
        let provider = XmtpOpenMlsProvider::new(conn);
        let protected_metadata =
            build_protected_metadata_extension(creator_inbox_id.clone(), Purpose::Sync)?;
        let mutable_metadata = build_mutable_metadata_extension_default(
            creator_inbox_id,
            GroupMetadataOptions::default(),
        )?;
        let group_membership = build_starting_group_membership_extension(context.inbox_id(), 0);
        let mutable_permissions =
            build_mutable_permissions_extension(PreconfiguredPolicies::default().to_policy_set())?;
        let group_config = build_group_config(
            protected_metadata,
            mutable_metadata,
            group_membership,
            mutable_permissions,
        )?;
        let mls_group = OpenMlsGroup::new(
            &provider,
            &context.identity.installation_keys,
            &group_config,
            CredentialWithKey {
                credential: context.identity.credential(),
                signature_key: context.identity.installation_keys.to_public_vec().into(),
            },
        )?;

        let group_id = mls_group.group_id().to_vec();
        let stored_group =
            StoredGroup::new_sync_group(group_id.clone(), now_ns(), GroupMembershipState::Allowed);

        stored_group.store(provider.conn_ref())?;

        Ok(Self::new(
            context.clone(),
            stored_group.id,
            stored_group.created_at_ns,
        ))
    }

    /// Send a message on this user's XMTP [`Client`].
    pub async fn send_message<ApiClient>(
        &self,
        message: &[u8],
        client: &Client<ApiClient>,
    ) -> Result<Vec<u8>, GroupError>
    where
        ApiClient: XmtpApi,
    {
        let update_interval_ns = Some(SEND_MESSAGE_UPDATE_INSTALLATIONS_INTERVAL_NS);
        let conn = self.context.store.conn()?;
        let provider = XmtpOpenMlsProvider::from(conn);
        self.maybe_update_installations(&provider, update_interval_ns, client)
            .await?;

        let message_id = self.prepare_message(message, provider.conn_ref(), |now| {
            Self::into_envelope(message, now)
        });

        self.sync_until_last_intent_resolved(&provider, client)
            .await?;

        // implicitly set group consent state to allowed
        self.update_consent_state(ConsentState::Allowed)?;

        message_id
    }

    /// Publish all unpublished messages. This happens by calling `sync_until_last_intent_resolved`
    /// which publishes all pending intents and reads them back from the network.
    pub async fn publish_messages<ApiClient>(
        &self,
        client: &Client<ApiClient>,
    ) -> Result<(), GroupError>
    where
        ApiClient: XmtpApi,
    {
        let conn = self.context.store.conn()?;
        let provider = XmtpOpenMlsProvider::from(conn);
        let update_interval_ns = Some(SEND_MESSAGE_UPDATE_INSTALLATIONS_INTERVAL_NS);
        self.maybe_update_installations(&provider, update_interval_ns, client)
            .await?;
        self.sync_until_last_intent_resolved(&provider, client)
            .await?;

        // implicitly set group consent state to allowed
        self.update_consent_state(ConsentState::Allowed)?;

        Ok(())
    }

    /// Checks the network to see if any group members have identity updates that would cause installations
    /// to be added or removed from the group.
    ///
    /// If so, adds/removes those group members
    pub async fn update_installations<ApiClient>(
        &self,
        client: &Client<ApiClient>,
    ) -> Result<(), GroupError>
    where
        ApiClient: XmtpApi,
    {
        let conn = self.context.store.conn()?;
        let provider = XmtpOpenMlsProvider::from(conn);
        self.maybe_update_installations(&provider, Some(0), client)
            .await?;
        Ok(())
    }

    /// Send a message, optimistically returning the ID of the message before the result of a message publish.
    pub fn send_message_optimistic(&self, message: &[u8]) -> Result<Vec<u8>, GroupError> {
        let conn = self.context.store.conn()?;
        let message_id =
            self.prepare_message(message, &conn, |now| Self::into_envelope(message, now))?;
        Ok(message_id)
    }

    /// Prepare a [`IntentKind::SendMessage`] intent, and [`StoredGroupMessage`] on this users XMTP [`Client`].
    ///
    /// # Arguments
    /// * message: UTF-8 or encoded message bytes
    /// * conn: Connection to SQLite database
    /// * envelope: closure that returns context-specific [`PlaintextEnvelope`]. Closure accepts
    ///     timestamp attached to intent & stored message.
    fn prepare_message<F>(
        &self,
        message: &[u8],
        conn: &DbConnection,
        envelope: F,
    ) -> Result<Vec<u8>, GroupError>
    where
        F: FnOnce(i64) -> PlaintextEnvelope,
    {
        let now = now_ns();
        let plain_envelope = envelope(now);
        let mut encoded_envelope = vec![];
        plain_envelope
            .encode(&mut encoded_envelope)
            .map_err(GroupError::EncodeError)?;

        let intent_data: Vec<u8> = SendMessageIntentData::new(encoded_envelope).into();
        let intent =
            NewGroupIntent::new(IntentKind::SendMessage, self.group_id.clone(), intent_data);
        intent.store(conn)?;

        // store this unpublished message locally before sending
        let message_id = calculate_message_id(&self.group_id, message, &now.to_string());
        let group_message = StoredGroupMessage {
            id: message_id.clone(),
            group_id: self.group_id.clone(),
            decrypted_message_bytes: message.to_vec(),
            sent_at_ns: now,
            kind: GroupMessageKind::Application,
            sender_installation_id: self.context.installation_public_key(),
            sender_inbox_id: self.context.inbox_id(),
            delivery_status: DeliveryStatus::Unpublished,
        };
        group_message.store(conn)?;

        Ok(message_id)
    }

    fn into_envelope(encoded_msg: &[u8], idempotency_key: i64) -> PlaintextEnvelope {
        PlaintextEnvelope {
            content: Some(Content::V1(V1 {
                content: encoded_msg.to_vec(),
                idempotency_key: idempotency_key.to_string(),
            })),
        }
    }

    /// Query the database for stored messages. Optionally filtered by time, kind, delivery_status
    /// and limit
    pub fn find_messages(
        &self,
        kind: Option<GroupMessageKind>,
        sent_before_ns: Option<i64>,
        sent_after_ns: Option<i64>,
        delivery_status: Option<DeliveryStatus>,
        limit: Option<i64>,
    ) -> Result<Vec<StoredGroupMessage>, GroupError> {
        let conn = self.context.store.conn()?;
        let messages = conn.get_group_messages(
            &self.group_id,
            sent_after_ns,
            sent_before_ns,
            kind,
            delivery_status,
            limit,
        )?;

        Ok(messages)
    }

    /**
     * Add members to the group by account address
     *
     * If any existing members have new installations that have not been added or removed, the
     * group membership will be updated to include those changes as well.
     */
    #[tracing::instrument(level = "trace", skip_all)]
    pub async fn add_members<ApiClient>(
        &self,
        client: &Client<ApiClient>,
        account_addresses_to_add: Vec<String>,
    ) -> Result<(), GroupError>
    where
        ApiClient: XmtpApi,
    {
        let account_addresses = sanitize_evm_addresses(account_addresses_to_add)?;
        let inbox_id_map = client
            .api_client
            .get_inbox_ids(account_addresses.clone())
            .await?;
        // get current number of users in group
        let member_count = self.members(client).await?.len();
        if member_count + inbox_id_map.len() > MAX_GROUP_SIZE as usize {
            return Err(GroupError::UserLimitExceeded);
        }

        if inbox_id_map.len() != account_addresses.len() {
            let found_addresses: HashSet<&String> = inbox_id_map.keys().collect();
            let to_add_hashset = HashSet::from_iter(account_addresses.iter());
            let missing_addresses = found_addresses.difference(&to_add_hashset);
            return Err(GroupError::AddressNotFound(
                missing_addresses.into_iter().cloned().cloned().collect(),
            ));
        }

        self.add_members_by_inbox_id(client, inbox_id_map.into_values().collect())
            .await
    }

    #[tracing::instrument(level = "trace", skip_all)]
    pub async fn add_members_by_inbox_id<ApiClient: XmtpApi>(
        &self,
        client: &Client<ApiClient>,
        inbox_ids: Vec<String>,
    ) -> Result<(), GroupError> {
        let provider = client.mls_provider()?;
        let intent_data = self
            .get_membership_update_intent(client, &provider, inbox_ids, vec![])
            .await?;

        // TODO:nm this isn't the best test for whether the request is valid
        // If some existing group member has an update, this will return an intent with changes
        // when we really should return an error
        if intent_data.is_empty() {
            tracing::warn!("Member already added");
            return Ok(());
        }

        let intent = provider
            .conn_ref()
            .insert_group_intent(NewGroupIntent::new(
                IntentKind::UpdateGroupMembership,
                self.group_id.clone(),
                intent_data.into(),
            ))?;

        self.sync_until_intent_resolved(&provider, intent.id, client)
            .await
    }

    /// Removes members from the group by their account addresses.
    ///
    /// # Arguments
    /// * `client` - The XMTP client.
    /// * `account_addresses_to_remove` - A vector of account addresses to remove from the group.
    ///
    /// # Returns
    /// A `Result` indicating success or failure of the operation.
    pub async fn remove_members<ApiClient: XmtpApi>(
        &self,
        client: &Client<ApiClient>,
        account_addresses_to_remove: Vec<InboxId>,
    ) -> Result<(), GroupError> {
        let account_addresses = sanitize_evm_addresses(account_addresses_to_remove)?;
        let inbox_id_map = client.api_client.get_inbox_ids(account_addresses).await?;

        self.remove_members_by_inbox_id(client, inbox_id_map.into_values().collect())
            .await
    }

    /// Removes members from the group by their inbox IDs.
    ///
    /// # Arguments
    /// * `client` - The XMTP client.
    /// * `inbox_ids` - A vector of inbox IDs to remove from the group.
    ///
    /// # Returns
    /// A `Result` indicating success or failure of the operation.
    pub async fn remove_members_by_inbox_id<ApiClient: XmtpApi>(
        &self,
        client: &Client<ApiClient>,
        inbox_ids: Vec<InboxId>,
    ) -> Result<(), GroupError> {
        let provider = client.store().conn()?.into();

        let intent_data = self
            .get_membership_update_intent(client, &provider, vec![], inbox_ids)
            .await?;

        let intent = provider
            .conn_ref()
            .insert_group_intent(NewGroupIntent::new(
                IntentKind::UpdateGroupMembership,
                self.group_id.clone(),
                intent_data.into(),
            ))?;

        self.sync_until_intent_resolved(&provider, intent.id, client)
            .await
    }

    /// Updates the name of the group. Will error if the user does not have the appropriate permissions
    /// to perform these updates.
    pub async fn update_group_name<ApiClient>(
        &self,
        client: &Client<ApiClient>,
        group_name: String,
    ) -> Result<(), GroupError>
    where
        ApiClient: XmtpApi,
    {
        let conn = self.context.store.conn()?;
        let intent_data: Vec<u8> =
            UpdateMetadataIntentData::new_update_group_name(group_name).into();
        let intent = conn.insert_group_intent(NewGroupIntent::new(
            IntentKind::MetadataUpdate,
            self.group_id.clone(),
            intent_data,
        ))?;

        self.sync_until_intent_resolved(&conn.into(), intent.id, client)
            .await
    }

    /// Updates the permission policy of the group. This requires super admin permissions.
    pub async fn update_permission_policy<ApiClient: XmtpApi>(
        &self,
        client: &Client<ApiClient>,
        permission_update_type: PermissionUpdateType,
        permission_policy: PermissionPolicyOption,
        metadata_field: Option<MetadataField>,
    ) -> Result<(), GroupError> {
        let conn = client.store().conn()?;

        if permission_update_type == PermissionUpdateType::UpdateMetadata
            && metadata_field.is_none()
        {
            return Err(GroupError::InvalidPermissionUpdate);
        }

        let intent_data: Vec<u8> = UpdatePermissionIntentData::new(
            permission_update_type,
            permission_policy,
            metadata_field.as_ref().map(|field| field.to_string()),
        )
        .into();

        let intent = conn.insert_group_intent(NewGroupIntent::new(
            IntentKind::UpdatePermission,
            self.group_id.clone(),
            intent_data,
        ))?;

        self.sync_until_intent_resolved(&conn.into(), intent.id, client)
            .await
    }

    /// Retrieves the group name from the group's mutable metadata extension.
    pub fn group_name(&self, provider: impl OpenMlsProvider) -> Result<String, GroupError> {
        let mutable_metadata = self.mutable_metadata(provider)?;
        match mutable_metadata
            .attributes
            .get(&MetadataField::GroupName.to_string())
        {
            Some(group_name) => Ok(group_name.clone()),
            None => Err(GroupError::GroupMutableMetadata(
                GroupMutableMetadataError::MissingExtension,
            )),
        }
    }

    /// Updates the description of the group.
    pub async fn update_group_description<ApiClient>(
        &self,
        client: &Client<ApiClient>,
        group_description: String,
    ) -> Result<(), GroupError>
    where
        ApiClient: XmtpApi,
    {
        let conn = self.context.store.conn()?;
        let intent_data: Vec<u8> =
            UpdateMetadataIntentData::new_update_group_description(group_description).into();
        let intent = conn.insert_group_intent(NewGroupIntent::new(
            IntentKind::MetadataUpdate,
            self.group_id.clone(),
            intent_data,
        ))?;

        self.sync_until_intent_resolved(&conn.into(), intent.id, client)
            .await
    }

    pub fn group_description(&self, provider: impl OpenMlsProvider) -> Result<String, GroupError> {
        let mutable_metadata = self.mutable_metadata(provider)?;
        match mutable_metadata
            .attributes
            .get(&MetadataField::Description.to_string())
        {
            Some(group_description) => Ok(group_description.clone()),
            None => Err(GroupError::GroupMutableMetadata(
                GroupMutableMetadataError::MissingExtension,
            )),
        }
    }

    /// Updates the image URL (square) of the group.
    pub async fn update_group_image_url_square<ApiClient>(
        &self,
        client: &Client<ApiClient>,
        group_image_url_square: String,
    ) -> Result<(), GroupError>
    where
        ApiClient: XmtpApi,
    {
        let conn = self.context.store.conn()?;
        let intent_data: Vec<u8> =
            UpdateMetadataIntentData::new_update_group_image_url_square(group_image_url_square)
                .into();
        let intent = conn.insert_group_intent(NewGroupIntent::new(
            IntentKind::MetadataUpdate,
            self.group_id.clone(),
            intent_data,
        ))?;

        self.sync_until_intent_resolved(&conn.into(), intent.id, client)
            .await
    }

    /// Retrieves the image URL (square) of the group from the group's mutable metadata extension.
    pub fn group_image_url_square(
        &self,
        provider: impl OpenMlsProvider,
    ) -> Result<String, GroupError> {
        let mutable_metadata = self.mutable_metadata(provider)?;
        match mutable_metadata
            .attributes
            .get(&MetadataField::GroupImageUrlSquare.to_string())
        {
            Some(group_image_url_square) => Ok(group_image_url_square.clone()),
            None => Err(GroupError::GroupMutableMetadata(
                GroupMutableMetadataError::MissingExtension,
            )),
        }
    }

    pub async fn update_group_pinned_frame_url<ApiClient>(
        &self,
        client: &Client<ApiClient>,
        pinned_frame_url: String,
    ) -> Result<(), GroupError>
    where
        ApiClient: XmtpApi,
    {
        let conn = self.context.store.conn()?;
        let intent_data: Vec<u8> =
            UpdateMetadataIntentData::new_update_group_pinned_frame_url(pinned_frame_url).into();
        let intent = conn.insert_group_intent(NewGroupIntent::new(
            IntentKind::MetadataUpdate,
            self.group_id.clone(),
            intent_data,
        ))?;

        self.sync_until_intent_resolved(&conn.into(), intent.id, client)
            .await
    }

    pub fn group_pinned_frame_url(
        &self,
        provider: impl OpenMlsProvider,
    ) -> Result<String, GroupError> {
        let mutable_metadata = self.mutable_metadata(provider)?;
        match mutable_metadata
            .attributes
            .get(&MetadataField::GroupPinnedFrameUrl.to_string())
        {
            Some(pinned_frame_url) => Ok(pinned_frame_url.clone()),
            None => Err(GroupError::GroupMutableMetadata(
                GroupMutableMetadataError::MissingExtension,
            )),
        }
    }

    /// Retrieves the admin list of the group from the group's mutable metadata extension.
    pub fn admin_list(&self, provider: impl OpenMlsProvider) -> Result<Vec<String>, GroupError> {
        let mutable_metadata = self.mutable_metadata(provider)?;
        Ok(mutable_metadata.admin_list)
    }

    /// Retrieves the super admin list of the group from the group's mutable metadata extension.    
    pub fn super_admin_list(
        &self,
        provider: impl OpenMlsProvider,
    ) -> Result<Vec<String>, GroupError> {
        let mutable_metadata = self.mutable_metadata(provider)?;
        Ok(mutable_metadata.super_admin_list)
    }

    /// Checks if the given inbox ID is an admin of the group at the most recently synced epoch.
    pub fn is_admin(
        &self,
        inbox_id: String,
        provider: impl OpenMlsProvider,
    ) -> Result<bool, GroupError> {
        let mutable_metadata = self.mutable_metadata(provider)?;
        Ok(mutable_metadata.admin_list.contains(&inbox_id))
    }

    /// Checks if the given inbox ID is a super admin of the group at the most recently synced epoch.
    pub fn is_super_admin(
        &self,
        inbox_id: String,
        provider: impl OpenMlsProvider,
    ) -> Result<bool, GroupError> {
        let mutable_metadata = self.mutable_metadata(provider)?;
        Ok(mutable_metadata.super_admin_list.contains(&inbox_id))
    }

    /// Updates the admin list of the group and syncs the changes to the network.
    pub async fn update_admin_list<ApiClient>(
        &self,
        client: &Client<ApiClient>,
        action_type: UpdateAdminListType,
        inbox_id: String,
    ) -> Result<(), GroupError>
    where
        ApiClient: XmtpApi,
    {
        let conn = self.context.store.conn()?;
        let intent_action_type = match action_type {
            UpdateAdminListType::Add => AdminListActionType::Add,
            UpdateAdminListType::Remove => AdminListActionType::Remove,
            UpdateAdminListType::AddSuper => AdminListActionType::AddSuper,
            UpdateAdminListType::RemoveSuper => AdminListActionType::RemoveSuper,
        };
        let intent_data: Vec<u8> =
            UpdateAdminListIntentData::new(intent_action_type, inbox_id).into();
        let intent = conn.insert_group_intent(NewGroupIntent::new(
            IntentKind::UpdateAdminList,
            self.group_id.clone(),
            intent_data,
        ))?;

        self.sync_until_intent_resolved(&conn.into(), intent.id, client)
            .await
    }

    /// Find the `inbox_id` of the group member who added the member to the group
    pub fn added_by_inbox_id(&self) -> Result<String, GroupError> {
        let conn = self.context.store.conn()?;
        conn.find_group(self.group_id.clone())
            .map_err(GroupError::from)
            .and_then(|fetch_result| {
                fetch_result
                    .map(|group| group.added_by_inbox_id.clone())
                    .ok_or_else(|| GroupError::GroupNotFound)
            })
    }

    /// Find the `consent_state` of the group
    pub fn consent_state(&self) -> Result<ConsentState, GroupError> {
        let conn = self.context.store.conn()?;
        let record =
            conn.get_consent_record(hex::encode(self.group_id.clone()), ConsentType::GroupId)?;

        match record {
            Some(rec) => Ok(rec.state),
            None => Ok(ConsentState::Unknown),
        }
    }

    pub fn update_consent_state(&self, state: ConsentState) -> Result<(), GroupError> {
        let conn = self.context.store.conn()?;
        conn.insert_or_replace_consent_records(vec![StoredConsentRecord::new(
            ConsentType::GroupId,
            state,
            hex::encode(self.group_id.clone()),
        )])?;

        Ok(())
    }

    // Update this installation's leaf key in the group by creating a key update commit
    pub async fn key_update<ApiClient>(&self, client: &Client<ApiClient>) -> Result<(), GroupError>
    where
        ApiClient: XmtpApi,
    {
        let conn = self.context.store.conn()?;
        let intent = conn.insert_group_intent(NewGroupIntent::new(
            IntentKind::KeyUpdate,
            self.group_id.clone(),
            vec![],
        ))?;

        self.sync_until_intent_resolved(&conn.into(), intent.id, client)
            .await
    }

    /// Checks if the the current user is active in the group.
    ///
    /// If the current user has been kicked out of the group, `is_active` will return `false`
    pub fn is_active(&self, provider: impl OpenMlsProvider) -> Result<bool, GroupError> {
        let mls_group = self.load_mls_group(provider)?;
        Ok(mls_group.is_active())
    }

    /// Get the `GroupMetadata` of the group.
    pub fn metadata(&self, provider: impl OpenMlsProvider) -> Result<GroupMetadata, GroupError> {
        let mls_group = self.load_mls_group(provider)?;
        Ok(extract_group_metadata(&mls_group)?)
    }

    /// Get the `GroupMutableMetadata` of the group.
    pub fn mutable_metadata(
        &self,
        provider: impl OpenMlsProvider,
    ) -> Result<GroupMutableMetadata, GroupError> {
        let mls_group = &self.load_mls_group(provider)?;

        Ok(mls_group.try_into()?)
    }

    pub fn permissions(&self) -> Result<GroupMutablePermissions, GroupError> {
        let conn = self.context.store.conn()?;
        let provider = XmtpOpenMlsProvider::new(conn);
        let mls_group = self.load_mls_group(&provider)?;

        Ok(extract_group_permissions(&mls_group)?)
    }
    /// Used for testing that dm group validation works as expected.
    ///
    /// See the `test_validate_dm_group` test function for more details.
    #[cfg(test)]
    pub fn create_test_dm_group(
        context: Arc<XmtpMlsLocalContext>,
        dm_target_inbox_id: InboxId,
        custom_protected_metadata: Option<Extension>,
        custom_mutable_metadata: Option<Extension>,
        custom_group_membership: Option<Extension>,
        custom_mutable_permissions: Option<PolicySet>,
    ) -> Result<Self, GroupError> {
        let conn = context.store.conn()?;
        let provider = XmtpOpenMlsProvider::new(conn);

        let protected_metadata = custom_protected_metadata.unwrap_or_else(|| {
            build_dm_protected_metadata_extension(context.inbox_id(), dm_target_inbox_id.clone())
                .unwrap()
        });
        let mutable_metadata = custom_mutable_metadata.unwrap_or_else(|| {
            build_dm_mutable_metadata_extension_default(context.inbox_id(), &dm_target_inbox_id)
                .unwrap()
        });
        let group_membership = custom_group_membership
            .unwrap_or_else(|| build_starting_group_membership_extension(context.inbox_id(), 0));
        let mutable_permissions = custom_mutable_permissions.unwrap_or_else(PolicySet::new_dm);
        let mutable_permission_extension =
            build_mutable_permissions_extension(mutable_permissions)?;

        let group_config = build_group_config(
            protected_metadata,
            mutable_metadata,
            group_membership,
            mutable_permission_extension,
        )?;

        let mls_group = OpenMlsGroup::new(
            &provider,
            &context.identity.installation_keys,
            &group_config,
            CredentialWithKey {
                credential: context.identity.credential(),
                signature_key: context.identity.installation_keys.to_public_vec().into(),
            },
        )?;

        let group_id = mls_group.group_id().to_vec();
        let stored_group = StoredGroup::new(
            group_id.clone(),
            now_ns(),
            GroupMembershipState::Allowed, // Use Allowed as default for tests
            context.inbox_id(),
            Some(dm_target_inbox_id),
        );

        stored_group.store(provider.conn_ref())?;
        Ok(Self::new(
            context.clone(),
            group_id,
            stored_group.created_at_ns,
        ))
    }
}

fn extract_message_v1(message: GroupMessage) -> Result<GroupMessageV1, MessageProcessingError> {
    match message.version {
        Some(GroupMessageVersion::V1(value)) => Ok(value),
        _ => Err(MessageProcessingError::InvalidPayload),
    }
}

pub fn extract_group_id(message: &GroupMessage) -> Result<Vec<u8>, MessageProcessingError> {
    match &message.version {
        Some(GroupMessageVersion::V1(value)) => Ok(value.group_id.clone()),
        _ => Err(MessageProcessingError::InvalidPayload),
    }
}

fn build_protected_metadata_extension(
    creator_inbox_id: String,
    group_purpose: Purpose,
) -> Result<Extension, GroupError> {
    let group_type = match group_purpose {
        Purpose::Conversation => ConversationType::Group,
        Purpose::Sync => ConversationType::Sync,
    };

    let metadata = GroupMetadata::new(group_type, creator_inbox_id, None);
    let protected_metadata = Metadata::new(metadata.try_into()?);

    Ok(Extension::ImmutableMetadata(protected_metadata))
}

fn build_dm_protected_metadata_extension(
    creator_inbox_id: String,
    dm_inbox_id: InboxId,
) -> Result<Extension, GroupError> {
    let dm_members = Some(DmMembers {
        member_one_inbox_id: creator_inbox_id.clone(),
        member_two_inbox_id: dm_inbox_id,
    });

    let metadata = GroupMetadata::new(ConversationType::Dm, creator_inbox_id, dm_members);
    let protected_metadata = Metadata::new(metadata.try_into()?);

    Ok(Extension::ImmutableMetadata(protected_metadata))
}

fn build_mutable_permissions_extension(policies: PolicySet) -> Result<Extension, GroupError> {
    let permissions: Vec<u8> = GroupMutablePermissions::new(policies).try_into()?;
    let unknown_gc_extension = UnknownExtension(permissions);

    Ok(Extension::Unknown(
        GROUP_PERMISSIONS_EXTENSION_ID,
        unknown_gc_extension,
    ))
}

pub fn build_mutable_metadata_extension_default(
    creator_inbox_id: String,
    opts: GroupMetadataOptions,
) -> Result<Extension, GroupError> {
    let mutable_metadata: Vec<u8> =
        GroupMutableMetadata::new_default(creator_inbox_id, opts).try_into()?;
    let unknown_gc_extension = UnknownExtension(mutable_metadata);

    Ok(Extension::Unknown(
        MUTABLE_METADATA_EXTENSION_ID,
        unknown_gc_extension,
    ))
}

pub fn build_dm_mutable_metadata_extension_default(
    creator_inbox_id: String,
    dm_target_inbox_id: &str,
) -> Result<Extension, GroupError> {
    let mutable_metadata: Vec<u8> =
        GroupMutableMetadata::new_dm_default(creator_inbox_id, dm_target_inbox_id).try_into()?;
    let unknown_gc_extension = UnknownExtension(mutable_metadata);

    Ok(Extension::Unknown(
        MUTABLE_METADATA_EXTENSION_ID,
        unknown_gc_extension,
    ))
}

#[tracing::instrument(level = "trace", skip_all)]
pub fn build_extensions_for_metadata_update(
    group: &OpenMlsGroup,
    field_name: String,
    field_value: String,
) -> Result<Extensions, GroupError> {
    let existing_metadata: GroupMutableMetadata = group.try_into()?;
    let mut attributes = existing_metadata.attributes.clone();
    attributes.insert(field_name, field_value);
    let new_mutable_metadata: Vec<u8> = GroupMutableMetadata::new(
        attributes,
        existing_metadata.admin_list,
        existing_metadata.super_admin_list,
    )
    .try_into()?;
    let unknown_gc_extension = UnknownExtension(new_mutable_metadata);
    let extension = Extension::Unknown(MUTABLE_METADATA_EXTENSION_ID, unknown_gc_extension);
    let mut extensions = group.extensions().clone();
    extensions.add_or_replace(extension);
    Ok(extensions)
}

#[tracing::instrument(level = "trace", skip_all)]
pub fn build_extensions_for_permissions_update(
    group: &OpenMlsGroup,
    update_permissions_intent: UpdatePermissionIntentData,
) -> Result<Extensions, GroupError> {
    let existing_permissions: GroupMutablePermissions = group.try_into()?;
    let existing_policy_set = existing_permissions.policies.clone();
    let new_policy_set = match update_permissions_intent.update_type {
        PermissionUpdateType::AddMember => PolicySet::new(
            update_permissions_intent.policy_option.into(),
            existing_policy_set.remove_member_policy,
            existing_policy_set.update_metadata_policy,
            existing_policy_set.add_admin_policy,
            existing_policy_set.remove_admin_policy,
            existing_policy_set.update_permissions_policy,
        ),
        PermissionUpdateType::RemoveMember => PolicySet::new(
            existing_policy_set.add_member_policy,
            update_permissions_intent.policy_option.into(),
            existing_policy_set.update_metadata_policy,
            existing_policy_set.add_admin_policy,
            existing_policy_set.remove_admin_policy,
            existing_policy_set.update_permissions_policy,
        ),
        PermissionUpdateType::AddAdmin => PolicySet::new(
            existing_policy_set.add_member_policy,
            existing_policy_set.remove_member_policy,
            existing_policy_set.update_metadata_policy,
            update_permissions_intent.policy_option.into(),
            existing_policy_set.remove_admin_policy,
            existing_policy_set.update_permissions_policy,
        ),
        PermissionUpdateType::RemoveAdmin => PolicySet::new(
            existing_policy_set.add_member_policy,
            existing_policy_set.remove_member_policy,
            existing_policy_set.update_metadata_policy,
            existing_policy_set.add_admin_policy,
            update_permissions_intent.policy_option.into(),
            existing_policy_set.update_permissions_policy,
        ),
        PermissionUpdateType::UpdateMetadata => {
            let mut metadata_policy = existing_policy_set.update_metadata_policy.clone();
            metadata_policy.insert(
                update_permissions_intent.metadata_field_name.ok_or(
                    GroupError::MissingMetadataField {
                        name: "metadata_field_name".into(),
                    },
                )?,
                update_permissions_intent.policy_option.into(),
            );
            PolicySet::new(
                existing_policy_set.add_member_policy,
                existing_policy_set.remove_member_policy,
                metadata_policy,
                existing_policy_set.add_admin_policy,
                existing_policy_set.remove_admin_policy,
                existing_policy_set.update_permissions_policy,
            )
        }
    };
    let new_group_permissions: Vec<u8> = GroupMutablePermissions::new(new_policy_set).try_into()?;
    let unknown_gc_extension = UnknownExtension(new_group_permissions);
    let extension = Extension::Unknown(GROUP_PERMISSIONS_EXTENSION_ID, unknown_gc_extension);
    let mut extensions = group.extensions().clone();
    extensions.add_or_replace(extension);
    Ok(extensions)
}

#[tracing::instrument(level = "trace", skip_all)]
pub fn build_extensions_for_admin_lists_update(
    group: &OpenMlsGroup,
    admin_lists_update: UpdateAdminListIntentData,
) -> Result<Extensions, GroupError> {
    let existing_metadata: GroupMutableMetadata = group.try_into()?;
    let attributes = existing_metadata.attributes.clone();
    let mut admin_list = existing_metadata.admin_list;
    let mut super_admin_list = existing_metadata.super_admin_list;
    match admin_lists_update.action_type {
        AdminListActionType::Add => {
            if !admin_list.contains(&admin_lists_update.inbox_id) {
                admin_list.push(admin_lists_update.inbox_id);
            }
        }
        AdminListActionType::Remove => admin_list.retain(|x| x != &admin_lists_update.inbox_id),
        AdminListActionType::AddSuper => {
            if !super_admin_list.contains(&admin_lists_update.inbox_id) {
                super_admin_list.push(admin_lists_update.inbox_id);
            }
        }
        AdminListActionType::RemoveSuper => {
            super_admin_list.retain(|x| x != &admin_lists_update.inbox_id)
        }
    }
    let new_mutable_metadata: Vec<u8> =
        GroupMutableMetadata::new(attributes, admin_list, super_admin_list).try_into()?;
    let unknown_gc_extension = UnknownExtension(new_mutable_metadata);
    let extension = Extension::Unknown(MUTABLE_METADATA_EXTENSION_ID, unknown_gc_extension);
    let mut extensions = group.extensions().clone();
    extensions.add_or_replace(extension);
    Ok(extensions)
}

pub fn build_starting_group_membership_extension(inbox_id: String, sequence_id: u64) -> Extension {
    let mut group_membership = GroupMembership::new();
    group_membership.add(inbox_id, sequence_id);
    build_group_membership_extension(&group_membership)
}

pub fn build_group_membership_extension(group_membership: &GroupMembership) -> Extension {
    let unknown_gc_extension = UnknownExtension(group_membership.into());

    Extension::Unknown(GROUP_MEMBERSHIP_EXTENSION_ID, unknown_gc_extension)
}

fn build_group_config(
    protected_metadata_extension: Extension,
    mutable_metadata_extension: Extension,
    group_membership_extension: Extension,
    mutable_permission_extension: Extension,
) -> Result<MlsGroupCreateConfig, GroupError> {
    let required_extension_types = &[
        ExtensionType::Unknown(GROUP_MEMBERSHIP_EXTENSION_ID),
        ExtensionType::Unknown(MUTABLE_METADATA_EXTENSION_ID),
        ExtensionType::Unknown(GROUP_PERMISSIONS_EXTENSION_ID),
        ExtensionType::ImmutableMetadata,
        ExtensionType::LastResort,
        ExtensionType::ApplicationId,
    ];

    let required_proposal_types = &[ProposalType::GroupContextExtensions];

    let capabilities = Capabilities::new(
        None,
        None,
        Some(required_extension_types),
        Some(required_proposal_types),
        None,
    );
    let credentials = &[CredentialType::Basic];

    let required_capabilities =
        Extension::RequiredCapabilities(RequiredCapabilitiesExtension::new(
            required_extension_types,
            required_proposal_types,
            credentials,
        ));

    let extensions = Extensions::from_vec(vec![
        protected_metadata_extension,
        mutable_metadata_extension,
        group_membership_extension,
        mutable_permission_extension,
        required_capabilities,
    ])?;

    Ok(MlsGroupCreateConfig::builder()
        .with_group_context_extensions(extensions)?
        .capabilities(capabilities)
        .ciphersuite(CIPHERSUITE)
        .wire_format_policy(WireFormatPolicy::default())
        .max_past_epochs(MAX_PAST_EPOCHS * 2)
        .use_ratchet_tree_extension(true)
        .build())
}

/**
 * Ensures that the membership in the MLS tree matches the inboxes specified in the `GroupMembership` extension.
 */
async fn validate_initial_group_membership<ApiClient: XmtpApi>(
    client: &Client<ApiClient>,
    conn: &DbConnection,
    mls_group: &OpenMlsGroup,
) -> Result<(), GroupError> {
    tracing::info!("Validating initial group membership");
    let membership = extract_group_membership(mls_group.extensions())?;
    let needs_update = client.filter_inbox_ids_needing_updates(conn, membership.to_filters())?;
    if !needs_update.is_empty() {
        load_identity_updates(&client.api_client, conn, needs_update).await?;
    }

    let mut expected_installation_ids = HashSet::<Vec<u8>>::new();

    let futures: Vec<_> = membership
        .members
        .into_iter()
        .map(|(inbox_id, sequence_id)| {
            client.get_association_state(conn, inbox_id, Some(sequence_id as i64))
        })
        .collect();

    let results = futures::future::try_join_all(futures).await?;

    for association_state in results {
        expected_installation_ids.extend(association_state.installation_ids());
    }

    let actual_installation_ids: HashSet<Vec<u8>> = mls_group
        .members()
        .map(|member| member.signature_key)
        .collect();

    if expected_installation_ids != actual_installation_ids {
        return Err(GroupError::InvalidGroupMembership);
    }

    tracing::info!("Group membership validated");
    Ok(())
}

fn validate_dm_group<ApiClient: XmtpApi>(
    client: &Client<ApiClient>,
    mls_group: &OpenMlsGroup,
    added_by_inbox: &str,
) -> Result<(), GroupError> {
    let metadata = extract_group_metadata(mls_group)?;

    // Check if the conversation type is DM
    if metadata.conversation_type != ConversationType::Dm {
        return Err(GroupError::Generic(
            "Invalid conversation type for DM group".to_string(),
        ));
    }

    // Check if DmMembers are set and validate their contents
    if let Some(dm_members) = metadata.dm_members {
        let our_inbox_id = client.context.identity.inbox_id().clone();
        if !((dm_members.member_one_inbox_id == added_by_inbox
            && dm_members.member_two_inbox_id == our_inbox_id)
            || (dm_members.member_one_inbox_id == our_inbox_id
                && dm_members.member_two_inbox_id == added_by_inbox))
        {
            return Err(GroupError::Generic(
                "DM members do not match expected inboxes".to_string(),
            ));
        }
    } else {
        return Err(GroupError::Generic(
            "DM group must have DmMembers set".to_string(),
        ));
    }

    // Validate mutable metadata
    let mutable_metadata: GroupMutableMetadata = mls_group.try_into()?;

    // Check if the admin list and super admin list are empty
    if !mutable_metadata.admin_list.is_empty() || !mutable_metadata.super_admin_list.is_empty() {
        return Err(GroupError::Generic(
            "DM group must have empty admin and super admin lists".to_string(),
        ));
    }

    // Validate permissions
    let permissions = extract_group_permissions(mls_group)?;
    if permissions != GroupMutablePermissions::new(PolicySet::new_dm()) {
        return Err(GroupError::Generic(
            "Invalid permissions for DM group".to_string(),
        ));
    }

    Ok(())
}

fn build_group_join_config() -> MlsGroupJoinConfig {
    MlsGroupJoinConfig::builder()
        .wire_format_policy(WireFormatPolicy::default())
        .max_past_epochs(MAX_PAST_EPOCHS)
        .use_ratchet_tree_extension(true)
        .build()
}

#[cfg(test)]
mod tests {
    use diesel::connection::SimpleConnection;
    use futures::future::join_all;
    use openmls::prelude::{tls_codec::Serialize, Member, MlsGroup as OpenMlsGroup};
    use prost::Message;
    use std::sync::Arc;
    use xmtp_cryptography::utils::generate_local_wallet;
    use xmtp_proto::xmtp::mls::message_contents::EncodedContent;

    use crate::{
        assert_err, assert_logged,
        builder::ClientBuilder,
        client::{FindGroupParams, MessageProcessingError},
        codecs::{group_updated::GroupUpdatedCodec, ContentCodec},
        groups::{
            build_dm_protected_metadata_extension, build_group_membership_extension,
            build_mutable_metadata_extension_default, build_protected_metadata_extension,
            group_membership::GroupMembership,
            group_metadata::{ConversationType, GroupMetadata},
            group_mutable_metadata::MetadataField,
            intents::{PermissionPolicyOption, PermissionUpdateType},
            members::{GroupMember, PermissionLevel},
            validate_dm_group, DeliveryStatus, GroupMetadataOptions, PreconfiguredPolicies,
            UpdateAdminListType,
        },
        storage::{
            consent_record::ConsentState,
            group::Purpose,
            group_intent::{IntentKind, IntentState, NewGroupIntent},
            group_message::{GroupMessageKind, StoredGroupMessage},
        },
        xmtp_openmls_provider::XmtpOpenMlsProvider,
        Client, InboxOwner, XmtpApi,
    };

    use super::{
        group_permissions::PolicySet,
        intents::{Installation, SendWelcomesAction},
        GroupError, MlsGroup,
    };

    async fn receive_group_invite<ApiClient>(client: &Client<ApiClient>) -> MlsGroup
    where
        ApiClient: XmtpApi,
    {
        client.sync_welcomes().await.unwrap();
        let mut groups = client.find_groups(FindGroupParams::default()).unwrap();

        groups.remove(0)
    }

    async fn get_latest_message<ApiClient>(
        group: &MlsGroup,
        client: &Client<ApiClient>,
    ) -> StoredGroupMessage
    where
        ApiClient: XmtpApi,
    {
        group.sync(client).await.unwrap();
        let mut messages = group.find_messages(None, None, None, None, None).unwrap();
        messages.pop().unwrap()
    }

    // Adds a member to the group without the usual validations on group membership
    // Used for testing adversarial scenarios
    async fn force_add_member<ApiClient: XmtpApi>(
        sender_client: &Client<ApiClient>,
        new_member_client: &Client<ApiClient>,
        sender_group: &MlsGroup,
        sender_mls_group: &mut OpenMlsGroup,
        sender_provider: &XmtpOpenMlsProvider,
    ) {
        let new_member_provider = new_member_client.mls_provider().unwrap();

        let key_package = new_member_client
            .identity()
            .new_key_package(&new_member_provider)
            .unwrap();
        let hpke_init_key = key_package.hpke_init_key().as_slice().to_vec();
        let (commit, welcome, _) = sender_mls_group
            .add_members(
                sender_provider,
                &sender_client.identity().installation_keys,
                &[key_package],
            )
            .unwrap();
        let serialized_commit = commit.tls_serialize_detached().unwrap();
        let serialized_welcome = welcome.tls_serialize_detached().unwrap();
        let send_welcomes_action = SendWelcomesAction::new(
            vec![Installation {
                installation_key: new_member_client.installation_public_key(),
                hpke_public_key: hpke_init_key,
            }],
            serialized_welcome,
        );
        sender_client
            .api_client
            .send_group_messages(vec![serialized_commit.as_slice()])
            .await
            .unwrap();
        sender_group
            .send_welcomes(send_welcomes_action, sender_client)
            .await
            .unwrap();
    }

    #[tokio::test(flavor = "multi_thread", worker_threads = 1)]
    async fn test_send_message() {
        let wallet = generate_local_wallet();
        let client = ClientBuilder::new_test_client(&wallet).await;
        let group = client
            .create_group(None, GroupMetadataOptions::default())
            .expect("create group");
        group
            .send_message(b"hello", &client)
            .await
            .expect("send message");

        let messages = client
            .api_client
            .query_group_messages(group.group_id, None)
            .await
            .expect("read topic");
        assert_eq!(messages.len(), 2);
    }

    #[tokio::test(flavor = "multi_thread", worker_threads = 1)]
    async fn test_receive_self_message() {
        let wallet = generate_local_wallet();
        let client = ClientBuilder::new_test_client(&wallet).await;
        let group = client
            .create_group(None, GroupMetadataOptions::default())
            .expect("create group");
        let msg = b"hello";
        group
            .send_message(msg, &client)
            .await
            .expect("send message");

        group
            .receive(&client.store().conn().unwrap().into(), &client)
            .await
            .unwrap();
        // Check for messages
        let messages = group.find_messages(None, None, None, None, None).unwrap();
        assert_eq!(messages.len(), 1);
        assert_eq!(messages.first().unwrap().decrypted_message_bytes, msg);
    }

    #[tokio::test(flavor = "multi_thread", worker_threads = 1)]
    async fn test_receive_message_from_other() {
        let alix = ClientBuilder::new_test_client(&generate_local_wallet()).await;
        let bo = ClientBuilder::new_test_client(&generate_local_wallet()).await;
        let alix_group = alix
            .create_group(None, GroupMetadataOptions::default())
            .expect("create group");
        alix_group
            .add_members_by_inbox_id(&alix, vec![bo.inbox_id()])
            .await
            .unwrap();
        let alix_message = b"hello from alix";
        alix_group
            .send_message(alix_message, &alix)
            .await
            .expect("send message");

        let bo_group = receive_group_invite(&bo).await;
        let message = get_latest_message(&bo_group, &bo).await;
        assert_eq!(message.decrypted_message_bytes, alix_message);

        let bo_message = b"hello from bo";
        bo_group
            .send_message(bo_message, &bo)
            .await
            .expect("send message");

        let message = get_latest_message(&alix_group, &alix).await;
        assert_eq!(message.decrypted_message_bytes, bo_message);
    }

    // Test members function from non group creator
    #[tokio::test(flavor = "multi_thread", worker_threads = 1)]
    async fn test_members_func_from_non_creator() {
        let amal = ClientBuilder::new_test_client(&generate_local_wallet()).await;
        let bola = ClientBuilder::new_test_client(&generate_local_wallet()).await;

        let amal_group = amal
            .create_group(None, GroupMetadataOptions::default())
            .unwrap();
        amal_group
            .add_members_by_inbox_id(&amal, vec![bola.inbox_id()])
            .await
            .unwrap();

        // Get bola's version of the same group
        let bola_groups = bola.sync_welcomes().await.unwrap();
        let bola_group = bola_groups.first().unwrap();

        // Call sync for both
        amal_group.sync(&amal).await.unwrap();
        bola_group.sync(&bola).await.unwrap();

        // Verify bola can see the group name
        let bola_group_name = bola_group
            .group_name(bola_group.mls_provider().unwrap())
            .unwrap();
        assert_eq!(bola_group_name, "");

        // Check if both clients can see the members correctly
        let amal_members: Vec<GroupMember> = amal_group.members(&amal).await.unwrap();
        let bola_members: Vec<GroupMember> = bola_group.members(&bola).await.unwrap();

        assert_eq!(amal_members.len(), 2);
        assert_eq!(bola_members.len(), 2);

        for member in &amal_members {
            if member.inbox_id == amal.inbox_id() {
                assert_eq!(
                    member.permission_level,
                    PermissionLevel::SuperAdmin,
                    "Amal should be a super admin"
                );
            } else if member.inbox_id == bola.inbox_id() {
                assert_eq!(
                    member.permission_level,
                    PermissionLevel::Member,
                    "Bola should be a member"
                );
            }
        }
    }

    // Amal and Bola will both try and add Charlie from the same epoch.
    // The group should resolve to a consistent state
    #[tokio::test(flavor = "multi_thread", worker_threads = 1)]
    async fn test_add_member_conflict() {
        let amal = ClientBuilder::new_test_client(&generate_local_wallet()).await;
        let bola = ClientBuilder::new_test_client(&generate_local_wallet()).await;
        let charlie = ClientBuilder::new_test_client(&generate_local_wallet()).await;

        let amal_group = amal
            .create_group(None, GroupMetadataOptions::default())
            .unwrap();
        // Add bola
        amal_group
            .add_members_by_inbox_id(&amal, vec![bola.inbox_id()])
            .await
            .unwrap();

        // Get bola's version of the same group
        let bola_groups = bola.sync_welcomes().await.unwrap();
        let bola_group = bola_groups.first().unwrap();
        bola_group.sync(&bola).await.unwrap();

        tracing::info!("Adding charlie from amal");
        // Have amal and bola both invite charlie.
        amal_group
            .add_members_by_inbox_id(&amal, vec![charlie.inbox_id()])
            .await
            .expect("failed to add charlie");
        tracing::info!("Adding charlie from bola");
        bola_group
            .add_members_by_inbox_id(&bola, vec![charlie.inbox_id()])
            .await
            .expect("bola's add should succeed in a no-op");

        amal_group
            .receive(&amal.store().conn().unwrap().into(), &amal)
            .await
            .expect_err("expected error");

        // Check Amal's MLS group state.
        let amal_db = XmtpOpenMlsProvider::from(amal.context.store.conn().unwrap());
        let amal_mls_group = amal_group.load_mls_group(&amal_db).unwrap();
        let amal_members: Vec<Member> = amal_mls_group.members().collect();
        assert_eq!(amal_members.len(), 3);

        // Check Bola's MLS group state.
        let bola_db = XmtpOpenMlsProvider::from(bola.context.store.conn().unwrap());
        let bola_mls_group = bola_group.load_mls_group(&bola_db).unwrap();
        let bola_members: Vec<Member> = bola_mls_group.members().collect();
        assert_eq!(bola_members.len(), 3);

        let amal_uncommitted_intents = amal_db
            .conn_ref()
            .find_group_intents(
                amal_group.group_id.clone(),
                Some(vec![
                    IntentState::ToPublish,
                    IntentState::Published,
                    IntentState::Error,
                ]),
                None,
            )
            .unwrap();
        assert_eq!(amal_uncommitted_intents.len(), 0);

        let bola_failed_intents = bola_db
            .conn_ref()
            .find_group_intents(
                bola_group.group_id.clone(),
                Some(vec![IntentState::Error]),
                None,
            )
            .unwrap();
        // Bola's attempted add should be deleted, since it will have been a no-op on the second try
        assert_eq!(bola_failed_intents.len(), 0);

        // Make sure sending and receiving both worked
        amal_group
            .send_message("hello from amal".as_bytes(), &amal)
            .await
            .unwrap();
        bola_group
            .send_message("hello from bola".as_bytes(), &bola)
            .await
            .unwrap();

        let bola_messages = bola_group
            .find_messages(None, None, None, None, None)
            .unwrap();
        let matching_message = bola_messages
            .iter()
            .find(|m| m.decrypted_message_bytes == "hello from amal".as_bytes());
        tracing::info!("found message: {:?}", bola_messages);
        assert!(matching_message.is_some());
    }

    #[test]
    fn test_create_from_welcome_validation() {
        crate::traced_test(|| async {
            let alix = ClientBuilder::new_test_client(&generate_local_wallet()).await;
            let bo = ClientBuilder::new_test_client(&generate_local_wallet()).await;

            let alix_group: MlsGroup = alix
                .create_group(None, GroupMetadataOptions::default())
                .unwrap();
            let provider = alix.mls_provider().unwrap();
            // Doctor the group membership
            let mut mls_group = alix_group.load_mls_group(&provider).unwrap();
            let mut existing_extensions = mls_group.extensions().clone();
            let mut group_membership = GroupMembership::new();
            group_membership.add("foo".to_string(), 1);
            existing_extensions.add_or_replace(build_group_membership_extension(&group_membership));
            mls_group
                .update_group_context_extensions(
                    &provider,
                    existing_extensions.clone(),
                    &alix.identity().installation_keys,
                )
                .unwrap();
            mls_group.merge_pending_commit(&provider).unwrap();

            // Now add bo to the group
            force_add_member(&alix, &bo, &alix_group, &mut mls_group, &provider).await;

            // Bo should not be able to actually read this group
            bo.sync_welcomes().await.unwrap();
            let groups = bo.find_groups(FindGroupParams::default()).unwrap();
            assert_eq!(groups.len(), 0);
            assert_logged!("failed to create group from welcome", 1);
        });
    }

    #[tokio::test(flavor = "multi_thread", worker_threads = 1)]
    async fn test_add_inbox() {
        let client = ClientBuilder::new_test_client(&generate_local_wallet()).await;
        let client_2 = ClientBuilder::new_test_client(&generate_local_wallet()).await;
        let group = client
            .create_group(None, GroupMetadataOptions::default())
            .expect("create group");

        group
            .add_members_by_inbox_id(&client, vec![client_2.inbox_id()])
            .await
            .unwrap();

        let group_id = group.group_id;

        let messages = client
            .api_client
            .query_group_messages(group_id, None)
            .await
            .unwrap();

        assert_eq!(messages.len(), 1);
    }

    #[tokio::test(flavor = "multi_thread", worker_threads = 1)]
    async fn test_add_invalid_member() {
        let client = ClientBuilder::new_test_client(&generate_local_wallet()).await;
        let group = client
            .create_group(None, GroupMetadataOptions::default())
            .expect("create group");

        let result = group
            .add_members_by_inbox_id(&client, vec!["1234".to_string()])
            .await;

        assert!(result.is_err());
    }

    #[tokio::test(flavor = "multi_thread", worker_threads = 1)]
    async fn test_add_unregistered_member() {
        let amal = ClientBuilder::new_test_client(&generate_local_wallet()).await;
        let unconnected_wallet_address = generate_local_wallet().get_address();
        let group = amal
            .create_group(None, GroupMetadataOptions::default())
            .unwrap();
        let result = group
            .add_members(&amal, vec![unconnected_wallet_address])
            .await;

        assert!(result.is_err());
    }

    #[tokio::test(flavor = "multi_thread", worker_threads = 1)]
    async fn test_remove_inbox() {
        let client_1 = ClientBuilder::new_test_client(&generate_local_wallet()).await;
        // Add another client onto the network
        let client_2 = ClientBuilder::new_test_client(&generate_local_wallet()).await;

        let group = client_1
            .create_group(None, GroupMetadataOptions::default())
            .expect("create group");
        group
            .add_members_by_inbox_id(&client_1, vec![client_2.inbox_id()])
            .await
            .expect("group create failure");

        let messages_with_add = group.find_messages(None, None, None, None, None).unwrap();
        assert_eq!(messages_with_add.len(), 1);

        // Try and add another member without merging the pending commit
        group
            .remove_members_by_inbox_id(&client_1, vec![client_2.inbox_id()])
            .await
            .expect("group remove members failure");

        let messages_with_remove = group.find_messages(None, None, None, None, None).unwrap();
        assert_eq!(messages_with_remove.len(), 2);

        // We are expecting 1 message on the group topic, not 2, because the second one should have
        // failed
        let group_id = group.group_id;
        let messages = client_1
            .api_client
            .query_group_messages(group_id, None)
            .await
            .expect("read topic");

        assert_eq!(messages.len(), 2);
    }

    #[tokio::test(flavor = "multi_thread", worker_threads = 1)]
    async fn test_key_update() {
        let client = ClientBuilder::new_test_client(&generate_local_wallet()).await;
        let bola_client = ClientBuilder::new_test_client(&generate_local_wallet()).await;

        let group = client
            .create_group(None, GroupMetadataOptions::default())
            .expect("create group");
        group
            .add_members_by_inbox_id(&client, vec![bola_client.inbox_id()])
            .await
            .unwrap();

        group.key_update(&client).await.unwrap();

        let messages = client
            .api_client
            .query_group_messages(group.group_id.clone(), None)
            .await
            .unwrap();
        assert_eq!(messages.len(), 2);

        let provider: XmtpOpenMlsProvider = client.context.store.conn().unwrap().into();
        let mls_group = group.load_mls_group(&provider).unwrap();
        let pending_commit = mls_group.pending_commit();
        assert!(pending_commit.is_none());

        group
            .send_message(b"hello", &client)
            .await
            .expect("send message");

        bola_client.sync_welcomes().await.unwrap();
        let bola_groups = bola_client.find_groups(FindGroupParams::default()).unwrap();
        let bola_group = bola_groups.first().unwrap();
        bola_group.sync(&bola_client).await.unwrap();
        let bola_messages = bola_group
            .find_messages(None, None, None, None, None)
            .unwrap();
        assert_eq!(bola_messages.len(), 1);
    }

    #[tokio::test(flavor = "multi_thread", worker_threads = 1)]
    async fn test_post_commit() {
        let client = ClientBuilder::new_test_client(&generate_local_wallet()).await;
        let client_2 = ClientBuilder::new_test_client(&generate_local_wallet()).await;
        let group = client
            .create_group(None, GroupMetadataOptions::default())
            .expect("create group");

        group
            .add_members_by_inbox_id(&client, vec![client_2.inbox_id()])
            .await
            .unwrap();

        // Check if the welcome was actually sent
        let welcome_messages = client
            .api_client
            .query_welcome_messages(client_2.installation_public_key(), None)
            .await
            .unwrap();

        assert_eq!(welcome_messages.len(), 1);
    }

    #[tokio::test(flavor = "multi_thread", worker_threads = 1)]
    async fn test_remove_by_account_address() {
        let amal = ClientBuilder::new_test_client(&generate_local_wallet()).await;
        let bola_wallet = &generate_local_wallet();
        let bola = ClientBuilder::new_test_client(bola_wallet).await;
        let charlie_wallet = &generate_local_wallet();
        let _charlie = ClientBuilder::new_test_client(charlie_wallet).await;

        let group = amal
            .create_group(None, GroupMetadataOptions::default())
            .unwrap();
        group
            .add_members(
                &amal,
                vec![bola_wallet.get_address(), charlie_wallet.get_address()],
            )
            .await
            .unwrap();
        tracing::info!("created the group with 2 additional members");
        assert_eq!(group.members(&bola).await.unwrap().len(), 3);
        let messages = group.find_messages(None, None, None, None, None).unwrap();
        assert_eq!(messages.len(), 1);
        assert_eq!(messages[0].kind, GroupMessageKind::MembershipChange);
        let encoded_content =
            EncodedContent::decode(messages[0].decrypted_message_bytes.as_slice()).unwrap();
        let group_update = GroupUpdatedCodec::decode(encoded_content).unwrap();
        assert_eq!(group_update.added_inboxes.len(), 2);
        assert_eq!(group_update.removed_inboxes.len(), 0);

        group
            .remove_members(&amal, vec![bola_wallet.get_address()])
            .await
            .unwrap();
        assert_eq!(group.members(&bola).await.unwrap().len(), 2);
        tracing::info!("removed bola");
        let messages = group.find_messages(None, None, None, None, None).unwrap();
        assert_eq!(messages.len(), 2);
        assert_eq!(messages[1].kind, GroupMessageKind::MembershipChange);
        let encoded_content =
            EncodedContent::decode(messages[1].decrypted_message_bytes.as_slice()).unwrap();
        let group_update = GroupUpdatedCodec::decode(encoded_content).unwrap();
        assert_eq!(group_update.added_inboxes.len(), 0);
        assert_eq!(group_update.removed_inboxes.len(), 1);

        let bola_group = receive_group_invite(&bola).await;
        bola_group.sync(&bola).await.unwrap();
        assert!(!bola_group
            .is_active(bola_group.mls_provider().unwrap())
            .unwrap())
    }

    #[tokio::test(flavor = "multi_thread", worker_threads = 1)]
    async fn test_removed_members_cannot_send_message_to_others() {
        let amal = ClientBuilder::new_test_client(&generate_local_wallet()).await;
        let bola_wallet = &generate_local_wallet();
        let bola = ClientBuilder::new_test_client(bola_wallet).await;
        let charlie_wallet = &generate_local_wallet();
        let charlie = ClientBuilder::new_test_client(charlie_wallet).await;

        let group = amal
            .create_group(None, GroupMetadataOptions::default())
            .unwrap();
        group
            .add_members(
                &amal,
                vec![bola_wallet.get_address(), charlie_wallet.get_address()],
            )
            .await
            .unwrap();
        assert_eq!(group.members(&bola).await.unwrap().len(), 3);

        group
            .remove_members(&amal, vec![bola_wallet.get_address()])
            .await
            .unwrap();
        assert_eq!(group.members(&bola).await.unwrap().len(), 2);
        assert!(group
            .members(&bola)
            .await
            .unwrap()
            .iter()
            .all(|m| m.inbox_id != bola.inbox_id()));
        assert!(group
            .members(&bola)
            .await
            .unwrap()
            .iter()
            .any(|m| m.inbox_id == charlie.inbox_id()));

        group.sync(&amal).await.expect("sync failed");

        let message_text = b"hello";
        group
            .send_message(message_text, &bola)
            .await
            .expect_err("expected send_message to fail");

        group.sync(&bola).await.expect("sync failed");
        group.sync(&amal).await.expect("sync failed");

        let amal_messages = group
            .find_messages(Some(GroupMessageKind::Application), None, None, None, None)
            .unwrap()
            .into_iter()
            .collect::<Vec<StoredGroupMessage>>();

        let message = amal_messages.first().unwrap();

        // FIXME:st this is passing ONLY because the message IS being sent to the group
        assert_eq!(message_text, &message.decrypted_message_bytes[..]);
        assert_eq!(amal_messages.len(), 1);
    }

    // TODO:nm add more tests for filling in missing installations

    #[tokio::test(flavor = "multi_thread", worker_threads = 1)]
    async fn test_add_missing_installations() {
        // Setup for test
        let amal_wallet = generate_local_wallet();
        let amal = ClientBuilder::new_test_client(&amal_wallet).await;
        let bola = ClientBuilder::new_test_client(&generate_local_wallet()).await;

        let group = amal
            .create_group(None, GroupMetadataOptions::default())
            .unwrap();
        group
            .add_members_by_inbox_id(&amal, vec![bola.inbox_id()])
            .await
            .unwrap();

        assert_eq!(group.members(&amal).await.unwrap().len(), 2);

        let provider: XmtpOpenMlsProvider = amal.context.store.conn().unwrap().into();
        // Finished with setup

        // add a second installation for amal using the same wallet
        let _amal_2nd = ClientBuilder::new_test_client(&amal_wallet).await;

        // test if adding the new installation(s) worked
        let new_installations_were_added = group.add_missing_installations(&provider, &amal).await;
        assert!(new_installations_were_added.is_ok());

        group.sync(&amal).await.unwrap();
        let mls_group = group.load_mls_group(&provider).unwrap();
        let num_members = mls_group.members().collect::<Vec<_>>().len();
        assert_eq!(num_members, 3);
    }

    #[tokio::test(flavor = "multi_thread", worker_threads = 10)]
    async fn test_self_resolve_epoch_mismatch() {
        let amal = ClientBuilder::new_test_client(&generate_local_wallet()).await;
        let bola = ClientBuilder::new_test_client(&generate_local_wallet()).await;
        let charlie = ClientBuilder::new_test_client(&generate_local_wallet()).await;
        let dave_wallet = generate_local_wallet();
        let dave = ClientBuilder::new_test_client(&dave_wallet).await;
        let amal_group = amal
            .create_group(None, GroupMetadataOptions::default())
            .unwrap();
        // Add bola to the group
        amal_group
            .add_members_by_inbox_id(&amal, vec![bola.inbox_id()])
            .await
            .unwrap();

        let bola_group = receive_group_invite(&bola).await;
        bola_group.sync(&bola).await.unwrap();
        // Both Amal and Bola are up to date on the group state. Now each of them want to add someone else
        amal_group
            .add_members_by_inbox_id(&amal, vec![charlie.inbox_id()])
            .await
            .unwrap();

        bola_group
            .add_members_by_inbox_id(&bola, vec![dave.inbox_id()])
            .await
            .unwrap();

        // Send a message to the group, now that everyone is invited
        amal_group.sync(&amal).await.unwrap();
        amal_group.send_message(b"hello", &amal).await.unwrap();

        let charlie_group = receive_group_invite(&charlie).await;
        let dave_group = receive_group_invite(&dave).await;

        let (amal_latest_message, bola_latest_message, charlie_latest_message, dave_latest_message) = tokio::join!(
            get_latest_message(&amal_group, &amal),
            get_latest_message(&bola_group, &bola),
            get_latest_message(&charlie_group, &charlie),
            get_latest_message(&dave_group, &dave)
        );

        let expected_latest_message = b"hello".to_vec();
        assert!(expected_latest_message.eq(&amal_latest_message.decrypted_message_bytes));
        assert!(expected_latest_message.eq(&bola_latest_message.decrypted_message_bytes));
        assert!(expected_latest_message.eq(&charlie_latest_message.decrypted_message_bytes));
        assert!(expected_latest_message.eq(&dave_latest_message.decrypted_message_bytes));
    }

    #[tokio::test(flavor = "multi_thread", worker_threads = 1)]
    async fn test_group_permissions() {
        let amal = ClientBuilder::new_test_client(&generate_local_wallet()).await;
        let bola = ClientBuilder::new_test_client(&generate_local_wallet()).await;
        let charlie = ClientBuilder::new_test_client(&generate_local_wallet()).await;

        let amal_group = amal
            .create_group(
                Some(PreconfiguredPolicies::AdminsOnly.to_policy_set()),
                GroupMetadataOptions::default(),
            )
            .unwrap();
        // Add bola to the group
        amal_group
            .add_members_by_inbox_id(&amal, vec![bola.inbox_id()])
            .await
            .unwrap();

        let bola_group = receive_group_invite(&bola).await;
        bola_group.sync(&bola).await.unwrap();
        assert!(bola_group
            .add_members_by_inbox_id(&bola, vec![charlie.inbox_id()])
            .await
            .is_err(),);
    }

    #[tokio::test(flavor = "multi_thread", worker_threads = 1)]
    async fn test_group_options() {
        let amal = ClientBuilder::new_test_client(&generate_local_wallet()).await;

        let amal_group = amal
            .create_group(
                None,
                GroupMetadataOptions {
                    name: Some("Group Name".to_string()),
                    image_url_square: Some("url".to_string()),
                    description: Some("group description".to_string()),
                    pinned_frame_url: Some("pinned frame".to_string()),
                },
            )
            .unwrap();

        let binding = amal_group
            .mutable_metadata(amal_group.mls_provider().unwrap())
            .expect("msg");
        let amal_group_name: &String = binding
            .attributes
            .get(&MetadataField::GroupName.to_string())
            .unwrap();
        let amal_group_image_url: &String = binding
            .attributes
            .get(&MetadataField::GroupImageUrlSquare.to_string())
            .unwrap();
        let amal_group_description: &String = binding
            .attributes
            .get(&MetadataField::Description.to_string())
            .unwrap();
        let amal_group_pinned_frame_url: &String = binding
            .attributes
            .get(&MetadataField::GroupPinnedFrameUrl.to_string())
            .unwrap();

        assert_eq!(amal_group_name, "Group Name");
        assert_eq!(amal_group_image_url, "url");
        assert_eq!(amal_group_description, "group description");
        assert_eq!(amal_group_pinned_frame_url, "pinned frame");
    }

    #[tokio::test(flavor = "multi_thread", worker_threads = 1)]
    // TODO: Need to enforce limits on max wallets on `add_members_by_inbox_id` and break up
    // requests into multiple transactions
    #[ignore]
    async fn test_max_limit_add() {
        let amal = ClientBuilder::new_test_client(&generate_local_wallet()).await;
        let amal_group = amal
            .create_group(
                Some(PreconfiguredPolicies::AdminsOnly.to_policy_set()),
                GroupMetadataOptions::default(),
            )
            .unwrap();
        let mut clients = Vec::new();
        for _ in 0..249 {
            let wallet = generate_local_wallet();
            ClientBuilder::new_test_client(&wallet).await;
            clients.push(wallet.get_address());
        }
        amal_group.add_members(&amal, clients).await.unwrap();
        let bola_wallet = generate_local_wallet();
        ClientBuilder::new_test_client(&bola_wallet).await;
        assert!(amal_group
            .add_members_by_inbox_id(&amal, vec![bola_wallet.get_address()])
            .await
            .is_err(),);
    }

    #[tokio::test(flavor = "multi_thread", worker_threads = 1)]
    async fn test_group_mutable_data() {
        let amal = ClientBuilder::new_test_client(&generate_local_wallet()).await;
        let bola = ClientBuilder::new_test_client(&generate_local_wallet()).await;

        // Create a group and verify it has the default group name
        let policy_set = Some(PreconfiguredPolicies::AdminsOnly.to_policy_set());
        let amal_group: MlsGroup = amal
            .create_group(policy_set, GroupMetadataOptions::default())
            .unwrap();
        amal_group.sync(&amal).await.unwrap();

        let group_mutable_metadata = amal_group
            .mutable_metadata(amal_group.mls_provider().unwrap())
            .unwrap();
        assert!(group_mutable_metadata.attributes.len().eq(&4));
        assert!(group_mutable_metadata
            .attributes
            .get(&MetadataField::GroupName.to_string())
            .unwrap()
            .eq(""));

        // Add bola to the group
        amal_group
            .add_members_by_inbox_id(&amal, vec![bola.inbox_id()])
            .await
            .unwrap();
        bola.sync_welcomes().await.unwrap();
        let bola_groups = bola.find_groups(FindGroupParams::default()).unwrap();
        assert_eq!(bola_groups.len(), 1);
        let bola_group = bola_groups.first().unwrap();
        bola_group.sync(&bola).await.unwrap();
        let group_mutable_metadata = bola_group
            .mutable_metadata(bola_group.mls_provider().unwrap())
            .unwrap();
        assert!(group_mutable_metadata
            .attributes
            .get(&MetadataField::GroupName.to_string())
            .unwrap()
            .eq(""));

        // Update group name
        amal_group
            .update_group_name(&amal, "New Group Name 1".to_string())
            .await
            .unwrap();

        amal_group
            .send_message("hello".as_bytes(), &amal)
            .await
            .unwrap();

        // Verify amal group sees update
        amal_group.sync(&amal).await.unwrap();
        let binding = amal_group
            .mutable_metadata(amal_group.mls_provider().unwrap())
            .expect("msg");
        let amal_group_name: &String = binding
            .attributes
            .get(&MetadataField::GroupName.to_string())
            .unwrap();
        assert_eq!(amal_group_name, "New Group Name 1");

        // Verify bola group sees update
        bola_group.sync(&bola).await.unwrap();
        let binding = bola_group
            .mutable_metadata(bola_group.mls_provider().unwrap())
            .expect("msg");
        let bola_group_name: &String = binding
            .attributes
            .get(&MetadataField::GroupName.to_string())
            .unwrap();
        assert_eq!(bola_group_name, "New Group Name 1");

        // Verify that bola can not update the group name since they are not the creator
        bola_group
            .update_group_name(&bola, "New Group Name 2".to_string())
            .await
            .expect_err("expected err");

        // Verify bola group does not see an update
        bola_group.sync(&bola).await.unwrap();
        let binding = bola_group
            .mutable_metadata(bola_group.mls_provider().unwrap())
            .expect("msg");
        let bola_group_name: &String = binding
            .attributes
            .get(&MetadataField::GroupName.to_string())
            .unwrap();
        assert_eq!(bola_group_name, "New Group Name 1");
    }

    #[tokio::test(flavor = "multi_thread", worker_threads = 1)]
    async fn test_update_group_image_url_square() {
        let amal = ClientBuilder::new_test_client(&generate_local_wallet()).await;

        // Create a group and verify it has the default group name
        let policy_set = Some(PreconfiguredPolicies::AdminsOnly.to_policy_set());
        let amal_group: MlsGroup = amal
            .create_group(policy_set, GroupMetadataOptions::default())
            .unwrap();
        amal_group.sync(&amal).await.unwrap();

        let group_mutable_metadata = amal_group
            .mutable_metadata(amal_group.mls_provider().unwrap())
            .unwrap();
        assert!(group_mutable_metadata
            .attributes
            .get(&MetadataField::GroupImageUrlSquare.to_string())
            .unwrap()
            .eq(""));

        // Update group name
        amal_group
            .update_group_image_url_square(&amal, "a url".to_string())
            .await
            .unwrap();

        // Verify amal group sees update
        amal_group.sync(&amal).await.unwrap();
        let binding = amal_group
            .mutable_metadata(amal_group.mls_provider().unwrap())
            .expect("msg");
        let amal_group_image_url: &String = binding
            .attributes
            .get(&MetadataField::GroupImageUrlSquare.to_string())
            .unwrap();
        assert_eq!(amal_group_image_url, "a url");
    }

    #[tokio::test(flavor = "multi_thread", worker_threads = 1)]
    async fn test_update_group_pinned_frame_url() {
        let amal = ClientBuilder::new_test_client(&generate_local_wallet()).await;

        // Create a group and verify it has the default group name
        let policy_set = Some(PreconfiguredPolicies::AdminsOnly.to_policy_set());
        let amal_group: MlsGroup = amal
            .create_group(policy_set, GroupMetadataOptions::default())
            .unwrap();
        amal_group.sync(&amal).await.unwrap();

        let group_mutable_metadata = amal_group
            .mutable_metadata(amal_group.mls_provider().unwrap())
            .unwrap();
        assert!(group_mutable_metadata
            .attributes
            .get(&MetadataField::GroupPinnedFrameUrl.to_string())
            .unwrap()
            .eq(""));

        // Update group name
        amal_group
            .update_group_pinned_frame_url(&amal, "a frame url".to_string())
            .await
            .unwrap();

        // Verify amal group sees update
        amal_group.sync(&amal).await.unwrap();
        let binding = amal_group
            .mutable_metadata(amal_group.mls_provider().unwrap())
            .expect("msg");
        let amal_group_pinned_frame_url: &String = binding
            .attributes
            .get(&MetadataField::GroupPinnedFrameUrl.to_string())
            .unwrap();
        assert_eq!(amal_group_pinned_frame_url, "a frame url");
    }

    #[tokio::test(flavor = "multi_thread", worker_threads = 1)]
    async fn test_group_mutable_data_group_permissions() {
        let amal = ClientBuilder::new_test_client(&generate_local_wallet()).await;
        let bola_wallet = generate_local_wallet();
        let bola = ClientBuilder::new_test_client(&bola_wallet).await;

        // Create a group and verify it has the default group name
        let policy_set = Some(PreconfiguredPolicies::AllMembers.to_policy_set());
        let amal_group: MlsGroup = amal
            .create_group(policy_set, GroupMetadataOptions::default())
            .unwrap();
        amal_group.sync(&amal).await.unwrap();

        let group_mutable_metadata = amal_group
            .mutable_metadata(amal_group.mls_provider().unwrap())
            .unwrap();
        assert!(group_mutable_metadata
            .attributes
            .get(&MetadataField::GroupName.to_string())
            .unwrap()
            .eq(""));

        // Add bola to the group
        amal_group
            .add_members(&amal, vec![bola_wallet.get_address()])
            .await
            .unwrap();
        bola.sync_welcomes().await.unwrap();
        let bola_groups = bola.find_groups(FindGroupParams::default()).unwrap();
        assert_eq!(bola_groups.len(), 1);
        let bola_group = bola_groups.first().unwrap();
        bola_group.sync(&bola).await.unwrap();
        let group_mutable_metadata = bola_group
            .mutable_metadata(bola_group.mls_provider().unwrap())
            .unwrap();
        assert!(group_mutable_metadata
            .attributes
            .get(&MetadataField::GroupName.to_string())
            .unwrap()
            .eq(""));

        // Update group name
        amal_group
            .update_group_name(&amal, "New Group Name 1".to_string())
            .await
            .unwrap();

        // Verify amal group sees update
        amal_group.sync(&amal).await.unwrap();
        let binding = amal_group
            .mutable_metadata(amal_group.mls_provider().unwrap())
            .unwrap();
        let amal_group_name: &String = binding
            .attributes
            .get(&MetadataField::GroupName.to_string())
            .unwrap();
        assert_eq!(amal_group_name, "New Group Name 1");

        // Verify bola group sees update
        bola_group.sync(&bola).await.unwrap();
        let binding = bola_group
            .mutable_metadata(bola_group.mls_provider().unwrap())
            .expect("msg");
        let bola_group_name: &String = binding
            .attributes
            .get(&MetadataField::GroupName.to_string())
            .unwrap();
        assert_eq!(bola_group_name, "New Group Name 1");

        // Verify that bola CAN update the group name since everyone is admin for this group
        bola_group
            .update_group_name(&bola, "New Group Name 2".to_string())
            .await
            .expect("non creator failed to udpate group name");

        // Verify amal group sees an update
        amal_group.sync(&amal).await.unwrap();
        let binding = amal_group
            .mutable_metadata(amal_group.mls_provider().unwrap())
            .expect("msg");
        let amal_group_name: &String = binding
            .attributes
            .get(&MetadataField::GroupName.to_string())
            .unwrap();
        assert_eq!(amal_group_name, "New Group Name 2");
    }

    #[tokio::test(flavor = "multi_thread", worker_threads = 1)]
    async fn test_group_admin_list_update() {
        let amal = ClientBuilder::new_test_client(&generate_local_wallet()).await;
        let bola_wallet = generate_local_wallet();
        let bola = ClientBuilder::new_test_client(&bola_wallet).await;
        let caro = ClientBuilder::new_test_client(&generate_local_wallet()).await;
        let charlie = ClientBuilder::new_test_client(&generate_local_wallet()).await;

        let policy_set = Some(PreconfiguredPolicies::AdminsOnly.to_policy_set());
        let amal_group = amal
            .create_group(policy_set, GroupMetadataOptions::default())
            .unwrap();
        amal_group.sync(&amal).await.unwrap();

        // Add bola to the group
        amal_group
            .add_members(&amal, vec![bola_wallet.get_address()])
            .await
            .unwrap();
        bola.sync_welcomes().await.unwrap();
        let bola_groups = bola.find_groups(FindGroupParams::default()).unwrap();
        assert_eq!(bola_groups.len(), 1);
        let bola_group = bola_groups.first().unwrap();
        bola_group.sync(&bola).await.unwrap();

        // Verify Amal is the only admin and super admin
        let provider = amal_group.mls_provider().unwrap();
        let admin_list = amal_group.admin_list(&provider).unwrap();
        let super_admin_list = amal_group.super_admin_list(&provider).unwrap();
        drop(provider); // allow connection to be cleaned
        assert_eq!(admin_list.len(), 0);
        assert_eq!(super_admin_list.len(), 1);
        assert!(super_admin_list.contains(&amal.inbox_id()));

        // Verify that bola can not add caro because they are not an admin
        bola.sync_welcomes().await.unwrap();
        let bola_groups = bola.find_groups(FindGroupParams::default()).unwrap();
        assert_eq!(bola_groups.len(), 1);
        let bola_group: &MlsGroup = bola_groups.first().unwrap();
        bola_group.sync(&bola).await.unwrap();
        bola_group
            .add_members_by_inbox_id(&bola, vec![caro.inbox_id()])
            .await
            .expect_err("expected err");

        // Add bola as an admin
        amal_group
            .update_admin_list(&amal, UpdateAdminListType::Add, bola.inbox_id())
            .await
            .unwrap();
        amal_group.sync(&amal).await.unwrap();
        bola_group.sync(&bola).await.unwrap();
        assert_eq!(
            bola_group
                .admin_list(bola_group.mls_provider().unwrap())
                .unwrap()
                .len(),
            1
        );
        assert!(bola_group
            .admin_list(bola_group.mls_provider().unwrap())
            .unwrap()
            .contains(&bola.inbox_id()));

        // Verify that bola can now add caro because they are an admin
        bola_group
            .add_members_by_inbox_id(&bola, vec![caro.inbox_id()])
            .await
            .unwrap();

        bola_group.sync(&bola).await.unwrap();

        // Verify that bola can not remove amal as a super admin, because
        // Remove admin is super admin only permissions
        bola_group
            .update_admin_list(&bola, UpdateAdminListType::RemoveSuper, amal.inbox_id())
            .await
            .expect_err("expected err");

        // Now amal removes bola as an admin
        amal_group
            .update_admin_list(&amal, UpdateAdminListType::Remove, bola.inbox_id())
            .await
            .unwrap();
        amal_group.sync(&amal).await.unwrap();
        bola_group.sync(&bola).await.unwrap();
        assert_eq!(
            bola_group
                .admin_list(bola_group.mls_provider().unwrap())
                .unwrap()
                .len(),
            0
        );
        assert!(!bola_group
            .admin_list(bola_group.mls_provider().unwrap())
            .unwrap()
            .contains(&bola.inbox_id()));

        // Verify that bola can not add charlie because they are not an admin
        bola.sync_welcomes().await.unwrap();
        let bola_groups = bola.find_groups(FindGroupParams::default()).unwrap();
        assert_eq!(bola_groups.len(), 1);
        let bola_group: &MlsGroup = bola_groups.first().unwrap();
        bola_group.sync(&bola).await.unwrap();
        bola_group
            .add_members_by_inbox_id(&bola, vec![charlie.inbox_id()])
            .await
            .expect_err("expected err");
    }

    #[tokio::test(flavor = "multi_thread", worker_threads = 1)]
    async fn test_group_super_admin_list_update() {
        let amal = ClientBuilder::new_test_client(&generate_local_wallet()).await;
        let bola = ClientBuilder::new_test_client(&generate_local_wallet()).await;
        let caro = ClientBuilder::new_test_client(&generate_local_wallet()).await;

        let policy_set = Some(PreconfiguredPolicies::AdminsOnly.to_policy_set());
        let amal_group = amal
            .create_group(policy_set, GroupMetadataOptions::default())
            .unwrap();
        amal_group.sync(&amal).await.unwrap();

        // Add bola to the group
        amal_group
            .add_members_by_inbox_id(&amal, vec![bola.inbox_id()])
            .await
            .unwrap();
        bola.sync_welcomes().await.unwrap();
        let bola_groups = bola.find_groups(FindGroupParams::default()).unwrap();
        assert_eq!(bola_groups.len(), 1);
        let bola_group = bola_groups.first().unwrap();
        bola_group.sync(&bola).await.unwrap();

        // Verify Amal is the only super admin
        let provider = amal_group.mls_provider().unwrap();
        let admin_list = amal_group.admin_list(&provider).unwrap();
        let super_admin_list = amal_group.super_admin_list(&provider).unwrap();
        drop(provider); // allow connection to be re-added to pool
        assert_eq!(admin_list.len(), 0);
        assert_eq!(super_admin_list.len(), 1);
        assert!(super_admin_list.contains(&amal.inbox_id()));

        // Verify that bola can not add caro as an admin because they are not a super admin
        bola.sync_welcomes().await.unwrap();
        let bola_groups = bola.find_groups(FindGroupParams::default()).unwrap();
        assert_eq!(bola_groups.len(), 1);
        let bola_group: &MlsGroup = bola_groups.first().unwrap();
        bola_group.sync(&bola).await.unwrap();
        bola_group
            .update_admin_list(&bola, UpdateAdminListType::Add, caro.inbox_id())
            .await
            .expect_err("expected err");

        // Add bola as a super admin
        amal_group
            .update_admin_list(&amal, UpdateAdminListType::AddSuper, bola.inbox_id())
            .await
            .unwrap();
        amal_group.sync(&amal).await.unwrap();
        bola_group.sync(&bola).await.unwrap();
        let provider = bola_group.mls_provider().unwrap();
        assert_eq!(bola_group.super_admin_list(&provider).unwrap().len(), 2);
        assert!(bola_group
            .super_admin_list(&provider)
            .unwrap()
            .contains(&bola.inbox_id()));
        drop(provider); // allow connection to be re-added to pool

        // Verify that bola can now add caro as an admin
        bola_group
            .update_admin_list(&bola, UpdateAdminListType::Add, caro.inbox_id())
            .await
            .unwrap();
        bola_group.sync(&bola).await.unwrap();
        let provider = bola_group.mls_provider().unwrap();
        assert_eq!(bola_group.admin_list(&provider).unwrap().len(), 1);
        assert!(bola_group
            .admin_list(&provider)
            .unwrap()
            .contains(&caro.inbox_id()));
        drop(provider); // allow connection to be re-added to pool

        // Verify that no one can remove a super admin from a group
        amal_group
            .remove_members(&amal, vec![bola.inbox_id()])
            .await
            .expect_err("expected err");

        // Verify that bola can now remove themself as a super admin
        bola_group
            .update_admin_list(&bola, UpdateAdminListType::RemoveSuper, bola.inbox_id())
            .await
            .unwrap();
        bola_group.sync(&bola).await.unwrap();
        let provider = bola_group.mls_provider().unwrap();
        assert_eq!(bola_group.super_admin_list(&provider).unwrap().len(), 1);
        assert!(!bola_group
            .super_admin_list(&provider)
            .unwrap()
            .contains(&bola.inbox_id()));
        drop(provider); // allow connection to be re-added to pool

        // Verify that amal can NOT remove themself as a super admin because they are the only remaining
        amal_group
            .update_admin_list(&amal, UpdateAdminListType::RemoveSuper, amal.inbox_id())
            .await
            .expect_err("expected err");
    }

    #[tokio::test(flavor = "multi_thread", worker_threads = 1)]
    async fn test_group_members_permission_level_update() {
        let amal = ClientBuilder::new_test_client(&generate_local_wallet()).await;
        let bola = ClientBuilder::new_test_client(&generate_local_wallet()).await;
        let caro = ClientBuilder::new_test_client(&generate_local_wallet()).await;

        let policy_set = Some(PreconfiguredPolicies::AdminsOnly.to_policy_set());
        let amal_group = amal
            .create_group(policy_set, GroupMetadataOptions::default())
            .unwrap();
        amal_group.sync(&amal).await.unwrap();

        // Add Bola and Caro to the group
        amal_group
            .add_members_by_inbox_id(&amal, vec![bola.inbox_id(), caro.inbox_id()])
            .await
            .unwrap();
        amal_group.sync(&amal).await.unwrap();

        // Initial checks for group members
        let initial_members = amal_group.members(&amal).await.unwrap();
        let mut count_member = 0;
        let mut count_admin = 0;
        let mut count_super_admin = 0;

        for member in &initial_members {
            match member.permission_level {
                PermissionLevel::Member => count_member += 1,
                PermissionLevel::Admin => count_admin += 1,
                PermissionLevel::SuperAdmin => count_super_admin += 1,
            }
        }

        assert_eq!(
            count_super_admin, 1,
            "Only Amal should be super admin initially"
        );
        assert_eq!(count_admin, 0, "no members are admin only");
        assert_eq!(count_member, 2, "two members have no admin status");

        // Add Bola as an admin
        amal_group
            .update_admin_list(&amal, UpdateAdminListType::Add, bola.inbox_id())
            .await
            .unwrap();
        amal_group.sync(&amal).await.unwrap();

        // Check after adding Bola as an admin
        let members = amal_group.members(&amal).await.unwrap();
        let mut count_member = 0;
        let mut count_admin = 0;
        let mut count_super_admin = 0;

        for member in &members {
            match member.permission_level {
                PermissionLevel::Member => count_member += 1,
                PermissionLevel::Admin => count_admin += 1,
                PermissionLevel::SuperAdmin => count_super_admin += 1,
            }
        }

        assert_eq!(
            count_super_admin, 1,
            "Only Amal should be super admin initially"
        );
        assert_eq!(count_admin, 1, "bola is admin");
        assert_eq!(count_member, 1, "caro has no admin status");

        // Add Caro as a super admin
        amal_group
            .update_admin_list(&amal, UpdateAdminListType::AddSuper, caro.inbox_id())
            .await
            .unwrap();
        amal_group.sync(&amal).await.unwrap();

        // Check after adding Caro as a super admin
        let members = amal_group.members(&amal).await.unwrap();
        let mut count_member = 0;
        let mut count_admin = 0;
        let mut count_super_admin = 0;

        for member in &members {
            match member.permission_level {
                PermissionLevel::Member => count_member += 1,
                PermissionLevel::Admin => count_admin += 1,
                PermissionLevel::SuperAdmin => count_super_admin += 1,
            }
        }

        assert_eq!(
            count_super_admin, 2,
            "Amal and Caro should be super admin initially"
        );
        assert_eq!(count_admin, 1, "bola is admin");
        assert_eq!(count_member, 0, "no members have no admin status");
    }

    #[tokio::test(flavor = "multi_thread", worker_threads = 1)]
    async fn test_staged_welcome() {
        // Create Clients
        let amal = ClientBuilder::new_test_client(&generate_local_wallet()).await;
        let bola = ClientBuilder::new_test_client(&generate_local_wallet()).await;

        // Amal creates a group
        let amal_group = amal
            .create_group(None, GroupMetadataOptions::default())
            .unwrap();

        // Amal adds Bola to the group
        amal_group
            .add_members_by_inbox_id(&amal, vec![bola.inbox_id()])
            .await
            .unwrap();

        // Bola syncs groups - this will decrypt the Welcome, identify who added Bola
        // and then store that value on the group and insert into the database
        let bola_groups = bola.sync_welcomes().await.unwrap();

        // Bola gets the group id. This will be needed to fetch the group from
        // the database.
        let bola_group = bola_groups.first().unwrap();
        let bola_group_id = bola_group.group_id.clone();

        // Bola fetches group from the database
        let bola_fetched_group = bola.group(bola_group_id).unwrap();

        // Check Bola's group for the added_by_inbox_id of the inviter
        let added_by_inbox = bola_fetched_group.added_by_inbox_id().unwrap();

        // Verify the welcome host_credential is equal to Amal's
        assert_eq!(
            amal.inbox_id(),
            added_by_inbox,
            "The Inviter and added_by_address do not match!"
        );
    }

    #[tokio::test]
    async fn test_can_read_group_creator_inbox_id() {
        let amal = ClientBuilder::new_test_client(&generate_local_wallet()).await;
        let policy_set = Some(PreconfiguredPolicies::AllMembers.to_policy_set());
        let amal_group = amal
            .create_group(policy_set, GroupMetadataOptions::default())
            .unwrap();
        amal_group.sync(&amal).await.unwrap();

        let mutable_metadata = amal_group
            .mutable_metadata(amal_group.mls_provider().unwrap())
            .unwrap();
        assert_eq!(mutable_metadata.super_admin_list.len(), 1);
        assert_eq!(mutable_metadata.super_admin_list[0], amal.inbox_id());

        let protected_metadata: GroupMetadata = amal_group
            .metadata(amal_group.mls_provider().unwrap())
            .unwrap();
        assert_eq!(
            protected_metadata.conversation_type,
            ConversationType::Group
        );

        assert_eq!(protected_metadata.creator_inbox_id, amal.inbox_id());
    }

    #[tokio::test]
    async fn test_can_update_gce_after_failed_commit() {
        // Step 1: Amal creates a group
        let amal = ClientBuilder::new_test_client(&generate_local_wallet()).await;
        let policy_set = Some(PreconfiguredPolicies::AllMembers.to_policy_set());
        let amal_group = amal
            .create_group(policy_set, GroupMetadataOptions::default())
            .unwrap();
        amal_group.sync(&amal).await.unwrap();

        // Step 2:  Amal adds Bola to the group
        let bola = ClientBuilder::new_test_client(&generate_local_wallet()).await;
        amal_group
            .add_members_by_inbox_id(&amal, vec![bola.inbox_id()])
            .await
            .unwrap();

        // Step 3: Verify that Bola can update the group name, and amal sees the update
        bola.sync_welcomes().await.unwrap();
        let bola_groups = bola.find_groups(FindGroupParams::default()).unwrap();
        let bola_group: &MlsGroup = bola_groups.first().unwrap();
        bola_group.sync(&bola).await.unwrap();
        bola_group
            .update_group_name(&bola, "Name Update 1".to_string())
            .await
            .unwrap();
        amal_group.sync(&amal).await.unwrap();
        let name = amal_group
            .group_name(amal_group.mls_provider().unwrap())
            .unwrap();
        assert_eq!(name, "Name Update 1");

        // Step 4:  Bola attempts an action that they do not have permissions for like add admin, fails as expected
        let result = bola_group
            .update_admin_list(&bola, UpdateAdminListType::Add, bola.inbox_id())
            .await;
        if let Err(e) = &result {
            eprintln!("Error updating admin list: {:?}", e);
        }
        // Step 5: Now have Bola attempt to update the group name again
        bola_group
            .update_group_name(&bola, "Name Update 2".to_string())
            .await
            .unwrap();

        // Step 6: Verify that both clients can sync without error and that the group name has been updated
        amal_group.sync(&amal).await.unwrap();
        bola_group.sync(&bola).await.unwrap();
        let binding = amal_group
            .mutable_metadata(amal_group.mls_provider().unwrap())
            .expect("msg");
        let amal_group_name: &String = binding
            .attributes
            .get(&MetadataField::GroupName.to_string())
            .unwrap();
        assert_eq!(amal_group_name, "Name Update 2");
        let binding = bola_group
            .mutable_metadata(bola_group.mls_provider().unwrap())
            .expect("msg");
        let bola_group_name: &String = binding
            .attributes
            .get(&MetadataField::GroupName.to_string())
            .unwrap();
        assert_eq!(bola_group_name, "Name Update 2");
    }

    #[tokio::test]
    async fn test_can_update_permissions_after_group_creation() {
        let amal = ClientBuilder::new_test_client(&generate_local_wallet()).await;
        let policy_set = Some(PreconfiguredPolicies::AdminsOnly.to_policy_set());
        let amal_group: MlsGroup = amal
            .create_group(policy_set, GroupMetadataOptions::default())
            .unwrap();

        // Step 2:  Amal adds Bola to the group
        let bola = ClientBuilder::new_test_client(&generate_local_wallet()).await;
        amal_group
            .add_members_by_inbox_id(&amal, vec![bola.inbox_id()])
            .await
            .unwrap();

        // Step 3: Bola attemps to add Caro, but fails because group is admin only
        let caro = ClientBuilder::new_test_client(&generate_local_wallet()).await;
        bola.sync_welcomes().await.unwrap();
        let bola_groups = bola.find_groups(FindGroupParams::default()).unwrap();
        let bola_group: &MlsGroup = bola_groups.first().unwrap();
        bola_group.sync(&bola).await.unwrap();
        let result = bola_group
            .add_members_by_inbox_id(&bola, vec![caro.inbox_id()])
            .await;
        if let Err(e) = &result {
            eprintln!("Error adding member: {:?}", e);
        } else {
            panic!("Expected error adding member");
        }

        // Step 4: Bola attempts to update permissions but fails because they are not a super admin
        let result = bola_group
            .update_permission_policy(
                &bola,
                PermissionUpdateType::AddMember,
                PermissionPolicyOption::Allow,
                None,
            )
            .await;
        if let Err(e) = &result {
            eprintln!("Error updating permissions: {:?}", e);
        } else {
            panic!("Expected error updating permissions");
        }

        // Step 5: Amal updates group permissions so that all members can add
        amal_group
            .update_permission_policy(
                &amal,
                PermissionUpdateType::AddMember,
                PermissionPolicyOption::Allow,
                None,
            )
            .await
            .unwrap();

        // Step 6: Bola can now add Caro to the group
        bola_group
            .add_members_by_inbox_id(&bola, vec![caro.inbox_id()])
            .await
            .unwrap();
        bola_group.sync(&bola).await.unwrap();
        let members = bola_group.members(&bola).await.unwrap();
        assert_eq!(members.len(), 3);
    }

    #[tokio::test(flavor = "multi_thread")]
    async fn test_optimistic_send() {
        let amal = Arc::new(ClientBuilder::new_test_client(&generate_local_wallet()).await);
        let bola_wallet = generate_local_wallet();
        let bola = Arc::new(ClientBuilder::new_test_client(&bola_wallet).await);
        let amal_group = amal
            .create_group(None, GroupMetadataOptions::default())
            .unwrap();
        amal_group.sync(&amal).await.unwrap();
        // Add bola to the group
        amal_group
            .add_members(&amal, vec![bola_wallet.get_address()])
            .await
            .unwrap();
        let bola_group = receive_group_invite(&bola).await;

        let ids = vec![
            amal_group.send_message_optimistic(b"test one").unwrap(),
            amal_group.send_message_optimistic(b"test two").unwrap(),
            amal_group.send_message_optimistic(b"test three").unwrap(),
            amal_group.send_message_optimistic(b"test four").unwrap(),
        ];

        let messages = amal_group
            .find_messages(Some(GroupMessageKind::Application), None, None, None, None)
            .unwrap()
            .into_iter()
            .collect::<Vec<StoredGroupMessage>>();

        let text = messages
            .iter()
            .cloned()
            .map(|m| String::from_utf8_lossy(&m.decrypted_message_bytes).to_string())
            .collect::<Vec<String>>();
        assert_eq!(
            ids,
            messages
                .iter()
                .cloned()
                .map(|m| m.id)
                .collect::<Vec<Vec<u8>>>()
        );
        assert_eq!(
            text,
            vec![
                "test one".to_string(),
                "test two".to_string(),
                "test three".to_string(),
                "test four".to_string(),
            ]
        );

        let delivery = messages
            .iter()
            .cloned()
            .map(|m| m.delivery_status)
            .collect::<Vec<DeliveryStatus>>();
        assert_eq!(
            delivery,
            vec![
                DeliveryStatus::Unpublished,
                DeliveryStatus::Unpublished,
                DeliveryStatus::Unpublished,
                DeliveryStatus::Unpublished,
            ]
        );

        amal_group.publish_messages(&amal).await.unwrap();
        bola_group.sync(&bola).await.unwrap();

        let messages = bola_group
            .find_messages(None, None, None, None, None)
            .unwrap();
        let delivery = messages
            .iter()
            .cloned()
            .map(|m| m.delivery_status)
            .collect::<Vec<DeliveryStatus>>();
        assert_eq!(
            delivery,
            vec![
                DeliveryStatus::Published,
                DeliveryStatus::Published,
                DeliveryStatus::Published,
                DeliveryStatus::Published,
            ]
        );
    }

    #[tokio::test(flavor = "multi_thread")]
    async fn test_dm_creation() {
        let amal = ClientBuilder::new_test_client(&generate_local_wallet()).await;
        let bola = ClientBuilder::new_test_client(&generate_local_wallet()).await;
        let caro = ClientBuilder::new_test_client(&generate_local_wallet()).await;

        // Amal creates a dm group targetting bola
        let amal_dm: MlsGroup = amal.create_dm_by_inbox_id(bola.inbox_id()).await.unwrap();

        // Amal can not add caro to the dm group
        let result = amal_dm
            .add_members_by_inbox_id(&amal, vec![caro.inbox_id()])
            .await;
        assert!(result.is_err());

        // Bola is already a member
        let result = amal_dm
            .add_members_by_inbox_id(&amal, vec![bola.inbox_id(), caro.inbox_id()])
            .await;
        assert!(result.is_err());
        amal_dm.sync(&amal).await.unwrap();
        let members = amal_dm.members(&amal).await.unwrap();
        assert_eq!(members.len(), 2);

        // Bola can message amal
        let _ = bola.sync_welcomes().await;
        let bola_groups = bola
            .find_groups(FindGroupParams {
                include_dm_groups: true,
                ..FindGroupParams::default()
            })
            .unwrap();
        let bola_dm: &MlsGroup = bola_groups.first().unwrap();
        bola_dm.send_message(b"test one", &bola).await.unwrap();

        // Amal sync and reads message
        amal_dm.sync(&amal).await.unwrap();
        let messages = amal_dm.find_messages(None, None, None, None, None).unwrap();
        assert_eq!(messages.len(), 2);
        let message = messages.last().unwrap();
        assert_eq!(message.decrypted_message_bytes, b"test one");

        // Amal can not remove bola
        let result = amal_dm
            .remove_members_by_inbox_id(&amal, vec![bola.inbox_id()])
            .await;
        assert!(result.is_err());
        amal_dm.sync(&amal).await.unwrap();
        let members = amal_dm.members(&amal).await.unwrap();
        assert_eq!(members.len(), 2);

        // Neither Amal nor Bola is an admin or super admin
        amal_dm.sync(&amal).await.unwrap();
        bola_dm.sync(&bola).await.unwrap();
        let is_amal_admin = amal_dm
            .is_admin(amal.inbox_id(), amal.mls_provider().unwrap())
            .unwrap();
        let is_bola_admin = amal_dm
            .is_admin(bola.inbox_id(), bola.mls_provider().unwrap())
            .unwrap();
        let is_amal_super_admin = amal_dm
            .is_super_admin(amal.inbox_id(), amal.mls_provider().unwrap())
            .unwrap();
        let is_bola_super_admin = amal_dm
            .is_super_admin(bola.inbox_id(), bola.mls_provider().unwrap())
            .unwrap();
        assert!(!is_amal_admin);
        assert!(!is_bola_admin);
        assert!(!is_amal_super_admin);
        assert!(!is_bola_super_admin);
    }

    #[tokio::test(flavor = "multi_thread")]
    async fn process_messages_abort_on_retryable_error() {
        let alix = ClientBuilder::new_test_client(&generate_local_wallet()).await;
        let bo = ClientBuilder::new_test_client(&generate_local_wallet()).await;

        let alix_group = alix
            .create_group(None, GroupMetadataOptions::default())
            .unwrap();

        alix_group
            .add_members_by_inbox_id(&alix, vec![bo.inbox_id()])
            .await
            .unwrap();

        // Create two commits
        alix_group
            .update_group_name(&alix, "foo".to_string())
            .await
            .unwrap();
        alix_group
            .update_group_name(&alix, "bar".to_string())
            .await
            .unwrap();

        let bo_group = receive_group_invite(&bo).await;
        // Get the group messages before we lock the DB, simulating an error that happens
        // in the middle of a sync instead of the beginning
        let bo_messages = bo
            .query_group_messages(&bo_group.group_id, &bo.store().conn().unwrap())
            .await
            .unwrap();

        let conn_1: XmtpOpenMlsProvider = bo.store().conn().unwrap().into();
        let mut conn_2 = bo.store().raw_conn().unwrap();

        // Begin an exclusive transaction on a second connection to lock the database
        conn_2.batch_execute("BEGIN EXCLUSIVE").unwrap();
        let process_result = bo_group.process_messages(bo_messages, &conn_1, &bo).await;
        if let Some(GroupError::ReceiveErrors(errors)) = process_result.err() {
            assert_eq!(errors.len(), 1);
            assert!(errors
                .first()
                .unwrap()
                .to_string()
                .contains("database is locked"));
        } else {
            panic!("Expected error")
        }
    }

    #[tokio::test(flavor = "multi_thread", worker_threads = 5)]
    async fn test_paralell_syncs() {
        let wallet = generate_local_wallet();
        let alix1 = Arc::new(ClientBuilder::new_test_client(&wallet).await);
        let alix1_group = alix1
            .create_group(None, GroupMetadataOptions::default())
            .unwrap();

        let alix2 = ClientBuilder::new_test_client(&wallet).await;

        let sync_tasks: Vec<_> = (0..10)
            .map(|_| {
                let group_clone = alix1_group.clone();
                let client_clone = alix1.clone();
                // Each of these syncs is going to trigger the client to invite alix2 to the group
                // because of the race
                tokio::spawn(async move { group_clone.sync(&client_clone).await })
            })
            .collect();

        let results = join_all(sync_tasks).await;

        // Check if any of the syncs failed
        for result in results.into_iter() {
            assert!(result.is_ok(), "Sync error {:?}", result.err());
        }

        // Make sure that only one welcome was sent
        let alix2_welcomes = alix1
            .api_client
            .query_welcome_messages(alix2.installation_public_key(), None)
            .await
            .unwrap();
        assert_eq!(alix2_welcomes.len(), 1);

        // Make sure that only one group message was sent
        let group_messages = alix1
            .api_client
            .query_group_messages(alix1_group.group_id.clone(), None)
            .await
            .unwrap();
        assert_eq!(group_messages.len(), 1);

        let alix2_group = receive_group_invite(&alix2).await;

        // Send a message from alix1
        alix1_group
            .send_message("hi from alix1".as_bytes(), &alix1)
            .await
            .unwrap();
        // Send a message from alix2
        alix2_group
            .send_message("hi from alix2".as_bytes(), &alix2)
            .await
            .unwrap();

        // Sync both clients
        alix1_group.sync(&alix1).await.unwrap();
        alix2_group.sync(&alix2).await.unwrap();

        let alix1_messages = alix1_group
            .find_messages(None, None, None, None, None)
            .unwrap();
        let alix2_messages = alix2_group
            .find_messages(None, None, None, None, None)
            .unwrap();
        assert_eq!(alix1_messages.len(), alix2_messages.len());

        assert!(alix1_messages
            .iter()
            .any(|m| m.decrypted_message_bytes == "hi from alix2".as_bytes()));
        assert!(alix2_messages
            .iter()
            .any(|m| m.decrypted_message_bytes == "hi from alix1".as_bytes()));
    }

    // Create a membership update intent, but don't sync it yet
    async fn create_membership_update_no_sync<ApiClient>(
        group: &MlsGroup,
        provider: &XmtpOpenMlsProvider,
        client: &Client<ApiClient>,
    ) where
        ApiClient: XmtpApi,
    {
        let intent_data = group
            .get_membership_update_intent(client, provider, vec![], vec![])
            .await
            .unwrap();

        // If there is nothing to do, stop here
        if intent_data.is_empty() {
            return;
        }

        let conn = provider.conn_ref();
        conn.insert_group_intent(NewGroupIntent::new(
            IntentKind::UpdateGroupMembership,
            group.group_id.clone(),
            intent_data.into(),
        ))
        .unwrap();
    }

    /**
     * This test case simulates situations where adding missing
     * installations gets interrupted before the sync part happens
     *
     * We need to be safe even in situations where there are multiple
     * intents that do the same thing, leading to conflicts
     */
    #[tokio::test(flavor = "multi_thread", worker_threads = 5)]
    async fn add_missing_installs_reentrancy() {
        let wallet = generate_local_wallet();
        let alix1 = ClientBuilder::new_test_client(&wallet).await;
        let alix1_group = alix1
            .create_group(None, GroupMetadataOptions::default())
            .unwrap();

        let alix1_provider = alix1.mls_provider().unwrap();

        let alix2 = ClientBuilder::new_test_client(&wallet).await;

        // We are going to run add_missing_installations TWICE
        // which will create two intents to add the installations
        create_membership_update_no_sync(&alix1_group, &alix1_provider, &alix1).await;
        create_membership_update_no_sync(&alix1_group, &alix1_provider, &alix1).await;

        // Now I am going to run publish intents multiple times
        alix1_group
            .publish_intents(&alix1_provider, &alix1)
            .await
            .expect("Expect publish to be OK");
        alix1_group
            .publish_intents(&alix1_provider, &alix1)
            .await
            .expect("Expected publish to be OK");

        // Now I am going to sync twice
        alix1_group
            .sync_with_conn(&alix1_provider, &alix1)
            .await
            .unwrap();
        alix1_group
            .sync_with_conn(&alix1_provider, &alix1)
            .await
            .unwrap();

        // Make sure that only one welcome was sent
        let alix2_welcomes = alix1
            .api_client
            .query_welcome_messages(alix2.installation_public_key(), None)
            .await
            .unwrap();
        assert_eq!(alix2_welcomes.len(), 1);

        // We expect two group messages to have been sent,
        // but only the first is valid
        let group_messages = alix1
            .api_client
            .query_group_messages(alix1_group.group_id.clone(), None)
            .await
            .unwrap();
        assert_eq!(group_messages.len(), 2);

        let alix2_group = receive_group_invite(&alix2).await;

        // Send a message from alix1
        alix1_group
            .send_message("hi from alix1".as_bytes(), &alix1)
            .await
            .unwrap();
        // Send a message from alix2
        alix2_group
            .send_message("hi from alix2".as_bytes(), &alix2)
            .await
            .unwrap();

        // Sync both clients
        alix1_group.sync(&alix1).await.unwrap();
        alix2_group.sync(&alix2).await.unwrap();

        let alix1_messages = alix1_group
            .find_messages(None, None, None, None, None)
            .unwrap();
        let alix2_messages = alix2_group
            .find_messages(None, None, None, None, None)
            .unwrap();
        assert_eq!(alix1_messages.len(), alix2_messages.len());

        assert!(alix1_messages
            .iter()
            .any(|m| m.decrypted_message_bytes == "hi from alix2".as_bytes()));
        assert!(alix2_messages
            .iter()
            .any(|m| m.decrypted_message_bytes == "hi from alix1".as_bytes()));
    }

    #[tokio::test(flavor = "multi_thread", worker_threads = 5)]
    async fn respect_allow_epoch_increment() {
        let wallet = generate_local_wallet();
        let client = ClientBuilder::new_test_client(&wallet).await;

        let group = client
            .create_group(None, GroupMetadataOptions::default())
            .unwrap();

        let _client_2 = ClientBuilder::new_test_client(&wallet).await;

        // Sync the group to get the message adding client_2 published to the network
        group.sync(&client).await.unwrap();

        // Retrieve the envelope for the commit from the network
        let messages = client
            .api_client
            .query_group_messages(group.group_id.clone(), None)
            .await
            .unwrap();

        let first_envelope = messages.first().unwrap();

        let Some(xmtp_proto::xmtp::mls::api::v1::group_message::Version::V1(first_message)) =
            first_envelope.clone().version
        else {
            panic!("wrong message format")
        };
        let provider = client.mls_provider().unwrap();
        let mut openmls_group = group.load_mls_group(&provider).unwrap();
        let process_result = group
            .process_message(
                &client,
                &mut openmls_group,
                &provider,
                &first_message,
                false,
            )
            .await;

        assert_err!(
            process_result,
            MessageProcessingError::EpochIncrementNotAllowed
        );
    }

    #[tokio::test]
    async fn test_get_and_set_consent() {
        let alix = ClientBuilder::new_test_client(&generate_local_wallet()).await;
        let bola = ClientBuilder::new_test_client(&generate_local_wallet()).await;
        let caro = ClientBuilder::new_test_client(&generate_local_wallet()).await;
        let alix_group = alix
            .create_group(None, GroupMetadataOptions::default())
            .unwrap();

        // group consent state should be allowed if user created it
        assert_eq!(alix_group.consent_state().unwrap(), ConsentState::Allowed);

        alix_group
            .update_consent_state(ConsentState::Denied)
            .unwrap();
        assert_eq!(alix_group.consent_state().unwrap(), ConsentState::Denied);

        alix_group
            .add_members_by_inbox_id(&alix, vec![bola.inbox_id()])
            .await
            .unwrap();

        bola.sync_welcomes().await.unwrap();
        let bola_groups = bola.find_groups(FindGroupParams::default()).unwrap();
        let bola_group = bola_groups.first().unwrap();
        // group consent state should default to unknown for users who did not create the group
        assert_eq!(bola_group.consent_state().unwrap(), ConsentState::Unknown);

        bola_group
            .send_message("hi from bola".as_bytes(), &bola)
            .await
            .unwrap();

        // group consent state should be allowed if user sends a message to the group
        assert_eq!(bola_group.consent_state().unwrap(), ConsentState::Allowed);

        alix_group
            .add_members_by_inbox_id(&alix, vec![caro.inbox_id()])
            .await
            .unwrap();

        caro.sync_welcomes().await.unwrap();
        let caro_groups = caro.find_groups(FindGroupParams::default()).unwrap();
        let caro_group = caro_groups.first().unwrap();

        caro_group
            .send_message_optimistic("hi from caro".as_bytes())
            .unwrap();

        caro_group.publish_messages(&caro).await.unwrap();

        // group consent state should be allowed if user publishes a message to the group
        assert_eq!(caro_group.consent_state().unwrap(), ConsentState::Allowed);
    }

<<<<<<< HEAD
    // TODO(rich): Generalize the test once fixed - test messages that are 0, 1, 2, 3, 4, 5 epochs behind
    #[tokio::test]
    async fn test_max_past_epochs() {
        // Create group with two members
        let bo_wallet = generate_local_wallet();
        let alix = ClientBuilder::new_test_client(&generate_local_wallet()).await;
        let bo = ClientBuilder::new_test_client(&bo_wallet).await;
        let alix_group = alix
            .create_group_with_members(
                vec![bo_wallet.get_address()],
                None,
                GroupMetadataOptions::default(),
            )
            .await
            .unwrap();
        bo.sync_welcomes().await.unwrap();
        let bo_groups = bo.find_groups(None, None, None, None).unwrap();
        let bo_group = bo_groups.first().unwrap();

        // Both members see the same amount of messages to start
        alix_group
            .send_message("alix 1".as_bytes(), &alix)
            .await
            .unwrap();
        bo_group.send_message("bo 1".as_bytes(), &bo).await.unwrap();
        alix_group.sync(&alix).await.unwrap();
        bo_group.sync(&bo).await.unwrap();

        let alix_messages = alix_group
            .find_messages(Some(GroupMessageKind::Application), None, None, None, None)
            .unwrap();
        let bo_messages = bo_group
            .find_messages(Some(GroupMessageKind::Application), None, None, None, None)
            .unwrap();

        assert_eq!(alix_messages.len(), 2);
        assert_eq!(bo_messages.len(), 2);

        // Alix moves the group forward by 1 epoch
        alix_group
            .update_group_name(&alix, "new name".to_string())
            .await
            .unwrap();

        // Bo sends a message while 1 epoch behind
        bo_group.send_message("bo 2".as_bytes(), &bo).await.unwrap();

        // If max_past_epochs is working, Alix should be able to decrypt Bo's message
        alix_group.sync(&alix).await.unwrap();
        bo_group.sync(&bo).await.unwrap();

        let alix_messages = alix_group
            .find_messages(Some(GroupMessageKind::Application), None, None, None, None)
            .unwrap();
        let bo_messages = bo_group
            .find_messages(Some(GroupMessageKind::Application), None, None, None, None)
            .unwrap();
        assert_eq!(bo_messages.len(), 3);
        assert_eq!(alix_messages.len(), 3); // Fails here, 2 != 3
=======
    #[tokio::test]
    async fn test_validate_dm_group() {
        let client = ClientBuilder::new_test_client(&generate_local_wallet()).await;
        let added_by_inbox = "added_by_inbox_id";
        let creator_inbox_id = client.context.identity.inbox_id().clone();
        let dm_target_inbox_id = added_by_inbox.to_string();

        // Test case 1: Valid DM group
        let valid_dm_group = MlsGroup::create_test_dm_group(
            client.context.clone(),
            dm_target_inbox_id.clone(),
            None,
            None,
            None,
            None,
        )
        .unwrap();
        assert!(validate_dm_group(
            &client,
            &valid_dm_group
                .load_mls_group(client.mls_provider().unwrap())
                .unwrap(),
            added_by_inbox
        )
        .is_ok());

        // Test case 2: Invalid conversation type
        let invalid_protected_metadata =
            build_protected_metadata_extension(creator_inbox_id.clone(), Purpose::Conversation)
                .unwrap();
        let invalid_type_group = MlsGroup::create_test_dm_group(
            client.context.clone(),
            dm_target_inbox_id.clone(),
            Some(invalid_protected_metadata),
            None,
            None,
            None,
        )
        .unwrap();
        assert!(matches!(
            validate_dm_group(&client, &invalid_type_group.load_mls_group(client.mls_provider().unwrap()).unwrap(), added_by_inbox),
            Err(GroupError::Generic(msg)) if msg.contains("Invalid conversation type")
        ));

        // Test case 3: Missing DmMembers
        // This case is not easily testable with the current structure, as DmMembers are set in the protected metadata

        // Test case 4: Mismatched DM members
        let mismatched_dm_members = build_dm_protected_metadata_extension(
            creator_inbox_id.clone(),
            "wrong_inbox_id".to_string(),
        )
        .unwrap();
        let mismatched_dm_members_group = MlsGroup::create_test_dm_group(
            client.context.clone(),
            dm_target_inbox_id.clone(),
            Some(mismatched_dm_members),
            None,
            None,
            None,
        )
        .unwrap();
        assert!(matches!(
            validate_dm_group(&client, &mismatched_dm_members_group.load_mls_group(client.mls_provider().unwrap()).unwrap(), added_by_inbox),
            Err(GroupError::Generic(msg)) if msg.contains("DM members do not match expected inboxes")
        ));

        // Test case 5: Non-empty admin list
        let non_empty_admin_list = build_mutable_metadata_extension_default(
            creator_inbox_id.clone(),
            GroupMetadataOptions::default(),
        )
        .unwrap();
        let non_empty_admin_list_group = MlsGroup::create_test_dm_group(
            client.context.clone(),
            dm_target_inbox_id.clone(),
            None,
            Some(non_empty_admin_list),
            None,
            None,
        )
        .unwrap();
        assert!(matches!(
            validate_dm_group(&client, &non_empty_admin_list_group.load_mls_group(client.mls_provider().unwrap()).unwrap(), added_by_inbox),
            Err(GroupError::Generic(msg)) if msg.contains("DM group must have empty admin and super admin lists")
        ));

        // Test case 6: Non-empty super admin list
        // Similar to test case 5, but with super_admin_list

        // Test case 7: Invalid permissions
        let invalid_permissions = PolicySet::default();
        let invalid_permissions_group = MlsGroup::create_test_dm_group(
            client.context.clone(),
            dm_target_inbox_id.clone(),
            None,
            None,
            None,
            Some(invalid_permissions),
        )
        .unwrap();
        assert!(matches!(
                validate_dm_group(
                    &client,
                    &invalid_permissions_group.load_mls_group(client.mls_provider().unwrap()).unwrap(),
                    added_by_inbox
                ),
            Err(GroupError::Generic(msg)) if msg.contains("Invalid permissions for DM group")
        ));
>>>>>>> 9f366f20
    }
}<|MERGE_RESOLUTION|>--- conflicted
+++ resolved
@@ -338,10 +338,6 @@
         Ok(new_group)
     }
 
-<<<<<<< HEAD
-    /// Create a group from a decrypted and decoded welcome message
-    /// If the group already exists in the store, overwrite the MLS state and do not update the group entry
-=======
     // Create a new DM and save it to the DB
     pub fn create_dm_and_insert(
         context: Arc<XmtpMlsLocalContext>,
@@ -394,7 +390,6 @@
 
     // Create a group from a decrypted and decoded welcome message
     // If the group already exists in the store, overwrite the MLS state and do not update the group entry
->>>>>>> 9f366f20
     async fn create_from_welcome<ApiClient: XmtpApi>(
         client: &Client<ApiClient>,
         provider: &XmtpOpenMlsProvider,
@@ -3669,7 +3664,6 @@
         assert_eq!(caro_group.consent_state().unwrap(), ConsentState::Allowed);
     }
 
-<<<<<<< HEAD
     // TODO(rich): Generalize the test once fixed - test messages that are 0, 1, 2, 3, 4, 5 epochs behind
     #[tokio::test]
     async fn test_max_past_epochs() {
@@ -3729,7 +3723,8 @@
             .unwrap();
         assert_eq!(bo_messages.len(), 3);
         assert_eq!(alix_messages.len(), 3); // Fails here, 2 != 3
-=======
+    }
+
     #[tokio::test]
     async fn test_validate_dm_group() {
         let client = ClientBuilder::new_test_client(&generate_local_wallet()).await;
@@ -3839,6 +3834,5 @@
                 ),
             Err(GroupError::Generic(msg)) if msg.contains("Invalid permissions for DM group")
         ));
->>>>>>> 9f366f20
     }
 }