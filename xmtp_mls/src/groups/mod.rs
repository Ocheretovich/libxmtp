--- conflicted
+++ resolved
@@ -38,12 +38,8 @@
     group_permissions::{
         extract_group_permissions, GroupMutablePermissions, GroupMutablePermissionsError,
     },
-<<<<<<< HEAD
-    intents::UpdateMetadataIntentData,
     validated_commit::extract_group_membership,
-=======
     intents::{AdminListActionType, UpdateAdminListIntentData, UpdateMetadataIntentData},
->>>>>>> 4c1885d0
 };
 use self::{
     group_metadata::{ConversationType, GroupMetadata, GroupMetadataError},
@@ -929,13 +925,10 @@
         builder::ClientBuilder,
         codecs::{group_updated::GroupUpdatedCodec, ContentCodec},
         groups::{
-<<<<<<< HEAD
             build_group_membership_extension, group_membership::GroupMembership,
-            group_mutable_metadata::MetadataField, PreconfiguredPolicies,
-=======
+
             group_mutable_metadata::MetadataField, members::PermissionLevel, PreconfiguredPolicies,
             UpdateAdminListType,
->>>>>>> 4c1885d0
         },
         storage::{
             group_intent::IntentState,
