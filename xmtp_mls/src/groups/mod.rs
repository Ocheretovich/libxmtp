--- conflicted
+++ resolved
@@ -295,16 +295,9 @@
         };
 
         let stored_group = provider.conn().insert_or_ignore_group(to_store)?;
-<<<<<<< HEAD
         let xmtp_group = Self::new(
-            client, 
+            context, 
             stored_group.id, 
-=======
-
-        Ok(Self::new(
-            context,
-            stored_group.id,
->>>>>>> bba18be7
             stored_group.created_at_ns,
         );
         let _ = xmtp_group.queue_key_update();
@@ -623,16 +616,12 @@
     }
 
     // Update this installation's leaf key in the group by creating a key update commit
-<<<<<<< HEAD
     pub async fn key_update(&self) -> Result<(), GroupError> {
         let conn = &mut self.client.store.conn()?;
-        
-        self.pre_intent_hook().await.unwrap();
-
         let intent = NewGroupIntent::new(IntentKind::KeyUpdate, self.group_id.clone(), vec![]);
-        intent.store(conn)?;
-
-        self.sync_with_conn(conn).await
+        intent.store(&conn)?;
+
+        self.sync_with_conn(conn, client).await
     }
 
     // Update the installation's leaf key in a synchronous way.
@@ -664,17 +653,8 @@
                 log::error!("database error fetching rotated time {:?}", err);
             }
         }
-=======
-    pub async fn key_update<ApiClient>(&self, client: &Client<ApiClient>) -> Result<(), GroupError>
-    where
-        ApiClient: XmtpApi,
-    {
-        let conn = self.context.store.conn()?;
-        let intent = NewGroupIntent::new(IntentKind::KeyUpdate, self.group_id.clone(), vec![]);
-        intent.store(&conn)?;
->>>>>>> bba18be7
-
-        self.sync_with_conn(conn, client).await
+
+        self.sync_with_conn(conn).await
     }
 
     pub fn is_active(&self) -> Result<bool, GroupError> {
