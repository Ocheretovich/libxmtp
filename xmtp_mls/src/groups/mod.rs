--- conflicted
+++ resolved
@@ -180,10 +180,8 @@
     PublishCancelled,
     #[error("the publish failed to complete due to panic")]
     PublishPanicked,
-<<<<<<< HEAD
     #[error("dm requires target inbox_id")]
     InvalidDmMissingInboxId,
-=======
     #[error("Missing metadata field {name}")]
     MissingMetadataField { name: String },
     #[error("Message was processed but is missing")]
@@ -194,7 +192,6 @@
     MissingPendingCommit,
     #[error("Sync failed to wait for intent")]
     SyncFailedToWait,
->>>>>>> b40d3b66
 }
 
 impl RetryableError for GroupError {
@@ -3070,10 +3067,18 @@
         // Neither Amal nor Bola is an admin or super admin
         amal_dm.sync(&amal).await.unwrap();
         bola_dm.sync(&bola).await.unwrap();
-        let is_amal_admin = amal_dm.is_admin(amal.inbox_id()).unwrap();
-        let is_bola_admin = amal_dm.is_admin(bola.inbox_id()).unwrap();
-        let is_amal_super_admin = amal_dm.is_super_admin(amal.inbox_id()).unwrap();
-        let is_bola_super_admin = amal_dm.is_super_admin(bola.inbox_id()).unwrap();
+        let is_amal_admin = amal_dm
+            .is_admin(amal.inbox_id(), &amal.mls_provider().unwrap())
+            .unwrap();
+        let is_bola_admin = amal_dm
+            .is_admin(bola.inbox_id(), &bola.mls_provider().unwrap())
+            .unwrap();
+        let is_amal_super_admin = amal_dm
+            .is_super_admin(amal.inbox_id(), &amal.mls_provider().unwrap())
+            .unwrap();
+        let is_bola_super_admin = amal_dm
+            .is_super_admin(bola.inbox_id(), &bola.mls_provider().unwrap())
+            .unwrap();
         assert!(!is_amal_admin);
         assert!(!is_bola_admin);
         assert!(!is_amal_super_admin);
