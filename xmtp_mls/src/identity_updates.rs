use std::collections::{HashMap, HashSet};

use crate::{
    retry::{Retry, RetryableError},
    retry_async, retryable,
    storage::association_state::StoredAssociationState,
};
use prost::Message;
use thiserror::Error;
use xmtp_id::associations::{
    apply_update,
    builder::{SignatureRequest, SignatureRequestBuilder, SignatureRequestError},
    generate_inbox_id, get_state, AssociationError, AssociationState, AssociationStateDiff,
    IdentityUpdate, InstallationKeySignature, MemberIdentifier,
};

use crate::{
    api::{ApiClientWrapper, GetIdentityUpdatesV2Filter, InboxUpdate},
    client::ClientError,
    groups::group_membership::{GroupMembership, MembershipDiff},
    storage::{db_connection::DbConnection, identity_update::StoredIdentityUpdate},
    Client, XmtpApi,
};

#[derive(Debug, Error)]
pub enum IdentityUpdateError {
    #[error(transparent)]
    InvalidSignatureRequest(#[from] SignatureRequestError),
}

#[derive(Debug)]
pub struct InstallationDiff {
    pub added_installations: HashSet<Vec<u8>>,
    pub removed_installations: HashSet<Vec<u8>>,
}

#[derive(Debug, Error)]
pub enum InstallationDiffError {
    #[error(transparent)]
    Client(#[from] ClientError),
}

impl RetryableError for InstallationDiffError {
    fn is_retryable(&self) -> bool {
        match self {
            InstallationDiffError::Client(client_error) => retryable!(client_error),
        }
    }
}

impl<'a, ApiClient> Client<ApiClient>
where
    ApiClient: XmtpApi,
{
    /// Take a list of inbox_id/sequence_id tuples and determine which `inbox_id`s have missing entries
    /// in the local DB
    pub(crate) fn filter_inbox_ids_needing_updates<InboxId: AsRef<str> + ToString>(
        &self,
        conn: &DbConnection,
        filters: Vec<(InboxId, i64)>,
    ) -> Result<Vec<String>, ClientError> {
        let existing_sequence_ids = conn.get_latest_sequence_id(
            &filters
                .iter()
                .map(|f| f.0.to_string())
                .collect::<Vec<String>>(),
        )?;

        let needs_update = filters
            .iter()
            .filter_map(|filter| {
                let existing_sequence_id = existing_sequence_ids.get(filter.0.as_ref());
                if let Some(sequence_id) = existing_sequence_id {
                    if sequence_id.ge(&filter.1) {
                        return None;
                    }
                }

                Some(filter.0.to_string())
            })
            .collect::<Vec<String>>();

        Ok(needs_update)
    }

    pub async fn get_latest_association_state<InboxId: AsRef<str>>(
        &self,
        conn: &DbConnection,
        inbox_id: InboxId,
    ) -> Result<AssociationState, ClientError> {
        load_identity_updates(&self.api_client, conn, vec![inbox_id.as_ref().to_string()]).await?;

        self.get_association_state(conn, inbox_id, None).await
    }

    pub async fn get_association_state<InboxId: AsRef<str>>(
        &self,
        conn: &DbConnection,
        inbox_id: InboxId,
        to_sequence_id: Option<i64>,
    ) -> Result<AssociationState, ClientError> {
        let inbox_id = inbox_id.as_ref();
        // TODO: Refactor this so that we don't have to fetch all the identity updates if the value is in the cache
        let updates = conn.get_identity_updates(inbox_id, None, to_sequence_id)?;
        let last_sequence_id = updates
            .last()
            .ok_or::<ClientError>(AssociationError::MissingIdentityUpdate.into())?
            .sequence_id;
        if to_sequence_id.is_some() && to_sequence_id != Some(last_sequence_id) {
            return Err(AssociationError::MissingIdentityUpdate.into());
        }

        if let Some(association_state) =
            StoredAssociationState::read_from_cache(conn, inbox_id.to_string(), last_sequence_id)?
        {
            return Ok(association_state);
        }

        let updates = updates
            .into_iter()
            .map(IdentityUpdate::try_from)
            .collect::<Result<Vec<IdentityUpdate>, AssociationError>>()?;
        let association_state = get_state(updates).await?;

        StoredAssociationState::write_to_cache(
            conn,
            inbox_id.to_string(),
            last_sequence_id,
            association_state.clone(),
        )?;

        Ok(association_state)
    }

    pub(crate) async fn get_association_state_diff<InboxId: AsRef<str>>(
        &self,
        conn: &DbConnection,
        inbox_id: InboxId,
        starting_sequence_id: Option<i64>,
        ending_sequence_id: Option<i64>,
    ) -> Result<AssociationStateDiff, ClientError> {
        log::debug!(
            "Computing diff for {:?} from {:?} to {:?}",
            inbox_id.as_ref(),
            starting_sequence_id,
            ending_sequence_id
        );
        if starting_sequence_id.is_none() {
            return Ok(self
                .get_association_state(conn, inbox_id.as_ref(), ending_sequence_id)
                .await?
                .as_diff());
        }

        let initial_state = self
            .get_association_state(conn, inbox_id.as_ref(), starting_sequence_id)
            .await?;

        let incremental_updates =
            conn.get_identity_updates(inbox_id.as_ref(), starting_sequence_id, ending_sequence_id)?;

        let last_sequence_id = incremental_updates.last().map(|update| update.sequence_id);
        if ending_sequence_id.is_some()
            && last_sequence_id.is_some()
            && last_sequence_id != ending_sequence_id
        {
            log::error!(
                "Did not find the expected last sequence id. Expected: {:?}, Found: {:?}",
                ending_sequence_id,
                last_sequence_id
            );
            return Err(AssociationError::MissingIdentityUpdate.into());
        }

        let incremental_updates = incremental_updates
            .into_iter()
            .map(|update| update.try_into())
            .collect::<Result<Vec<IdentityUpdate>, AssociationError>>()?;

        let mut final_state = initial_state.clone();
        for update in incremental_updates {
            final_state = apply_update(final_state, update).await?;
        }

        log::debug!("Final state at {:?}: {:?}", last_sequence_id, final_state);
        if let Some(last_sequence_id) = last_sequence_id {
            StoredAssociationState::write_to_cache(
                conn,
                inbox_id.as_ref().to_string(),
                last_sequence_id,
                final_state.clone(),
            )?;
        }

        Ok(initial_state.diff(&final_state))
    }

    pub async fn create_inbox(
        &self,
        wallet_address: String,
        maybe_nonce: Option<u64>,
    ) -> Result<SignatureRequest, ClientError> {
        let nonce = maybe_nonce.unwrap_or(0);
        let inbox_id = generate_inbox_id(&wallet_address, &nonce);
        let installation_public_key = self.identity().installation_keys.public();
        let member_identifier: MemberIdentifier = wallet_address.to_lowercase().into();

        let builder = SignatureRequestBuilder::new(inbox_id);
        let mut signature_request = builder
            .create_inbox(member_identifier.clone(), nonce)
            .add_association(installation_public_key.to_vec().into(), member_identifier)
            .build();

        // We can pre-sign the request with an installation key signature, since we have access to the key
        signature_request
            .add_signature(Box::new(InstallationKeySignature::new(
                signature_request.signature_text(),
                // TODO: Move this to a method on the new identity
                self.identity().sign(signature_request.signature_text())?,
                self.installation_public_key(),
            )))
            .await?;

        Ok(signature_request)
    }

    pub fn associate_wallet(
        &self,
        existing_wallet_address: String,
        new_wallet_address: String,
    ) -> Result<SignatureRequest, ClientError> {
        log::info!("Associating new wallet with inbox_id {}", self.inbox_id());
        let inbox_id = self.inbox_id();
        let builder = SignatureRequestBuilder::new(inbox_id);

        Ok(builder
            .add_association(new_wallet_address.into(), existing_wallet_address.into())
            .build())
    }

    pub async fn revoke_wallets(
        &self,
        wallets_to_revoke: Vec<String>,
    ) -> Result<SignatureRequest, ClientError> {
        let inbox_id = self.inbox_id();
        let current_state = retry_async!(
            Retry::default(),
            (async {
                self.get_association_state(&self.store().conn()?, &inbox_id, None)
                    .await
            })
        )?;
        let mut builder = SignatureRequestBuilder::new(inbox_id);

        for wallet in wallets_to_revoke {
            builder = builder.revoke_association(
                current_state.recovery_address().clone().into(),
                wallet.into(),
            )
        }

        Ok(builder.build())
    }

    pub async fn revoke_installations(
        &self,
        installation_ids: Vec<Vec<u8>>,
    ) -> Result<SignatureRequest, ClientError> {
        let inbox_id = self.inbox_id();

        let current_state = retry_async!(
            Retry::default(),
            (async {
                self.get_association_state(&self.store().conn()?, &inbox_id, None)
                    .await
            })
        )?;

        let mut builder = SignatureRequestBuilder::new(inbox_id);

        for installation_id in installation_ids {
            builder = builder.revoke_association(
                current_state.recovery_address().clone().into(),
                installation_id.into(),
            )
        }

        Ok(builder.build())
    }

    pub async fn apply_signature_request(
        &self,
        signature_request: SignatureRequest,
    ) -> Result<(), ClientError> {
        let inbox_id = signature_request.inbox_id();
        // If the signature request isn't completed, this will error
        let identity_update = signature_request
            .build_identity_update()
            .map_err(IdentityUpdateError::from)?;

        // We don't need to validate the update, since the server will do this for us
        self.api_client
            .publish_identity_update(identity_update)
            .await?;

        // Load the identity updates for the inbox so that we have a record in our DB
        retry_async!(
            Retry::default(),
            (async {
                load_identity_updates(
                    &self.api_client,
                    &self.store().conn()?,
                    vec![inbox_id.clone()],
                )
                .await
            })
        )?;

        Ok(())
    }

    /// Given two group memberships and the diff, get the list of installations that were added or removed
    /// between the two membership states.
    pub async fn get_installation_diff(
        &self,
        conn: &DbConnection,
        old_group_membership: &GroupMembership,
        new_group_membership: &GroupMembership,
        membership_diff: &MembershipDiff<'_>,
    ) -> Result<InstallationDiff, InstallationDiffError> {
        log::info!(
            "Getting installation diff. Old: {:?}. New {:?}",
            old_group_membership,
            new_group_membership
        );
        let added_and_updated_members = membership_diff
            .added_inboxes
            .iter()
            .chain(membership_diff.updated_inboxes.iter())
            .cloned();

        let filters = added_and_updated_members
            .clone()
            .map(|i| {
                (
                    i,
                    new_group_membership.get(i).map(|i| *i as i64).unwrap_or(0),
                )
            })
            .collect::<Vec<(&String, i64)>>();

        load_identity_updates(
            &self.api_client,
            conn,
            self.filter_inbox_ids_needing_updates(conn, filters)?,
        )
        .await?;

        let mut added_installations: HashSet<Vec<u8>> = HashSet::new();
        let mut removed_installations: HashSet<Vec<u8>> = HashSet::new();

        // TODO: Do all of this in parallel
        for inbox_id in added_and_updated_members {
            let starting_sequence_id = match old_group_membership.get(inbox_id) {
                Some(0) => None,
                Some(i) => Some(*i as i64),
                None => None,
            };
            let state_diff = self
                .get_association_state_diff(
                    conn,
                    inbox_id,
                    starting_sequence_id,
                    new_group_membership.get(inbox_id).map(|i| *i as i64),
                )
                .await?;

            added_installations.extend(state_diff.new_installations());
            removed_installations.extend(state_diff.removed_installations());
        }

        for inbox_id in membership_diff.removed_inboxes.iter() {
            let state_diff = self
                .get_association_state(
                    conn,
                    inbox_id,
                    old_group_membership.get(inbox_id).map(|i| *i as i64),
                )
                .await?
                .as_diff();

            // In the case of a removed member, get all the "new installations" from the diff and add them to the list of removed installations
            removed_installations.extend(state_diff.new_installations());
        }

        Ok(InstallationDiff {
            added_installations,
            removed_installations,
        })
    }
}

/// For the given list of `inbox_id`s get all updates from the network that are newer than the last known `sequence_id`, write them in the db, and return the updates
#[tracing::instrument(level = "trace", skip_all)]
pub async fn load_identity_updates<ApiClient: XmtpApi>(
    api_client: &ApiClientWrapper<ApiClient>,
    conn: &DbConnection,
    inbox_ids: Vec<String>,
) -> Result<HashMap<String, Vec<InboxUpdate>>, ClientError> {
    if inbox_ids.is_empty() {
        return Ok(HashMap::new());
    }
    log::debug!("Fetching identity updates for: {:?}", inbox_ids);

    let existing_sequence_ids = conn.get_latest_sequence_id(&inbox_ids)?;
    let filters: Vec<GetIdentityUpdatesV2Filter> = inbox_ids
        .into_iter()
        .map(|inbox_id| GetIdentityUpdatesV2Filter {
            sequence_id: existing_sequence_ids
                .get(&inbox_id)
                .copied()
                .map(|i| i as u64),
            inbox_id,
        })
        .collect();

    let updates = api_client.get_identity_updates_v2(filters).await?;

    let to_store = updates
        .clone()
        .into_iter()
        .flat_map(|(inbox_id, updates)| {
            updates.into_iter().map(move |update| StoredIdentityUpdate {
                inbox_id: inbox_id.clone(),
                sequence_id: update.sequence_id as i64,
                server_timestamp_ns: update.server_timestamp_ns as i64,
                payload: update.update.to_proto().encode_to_vec(),
            })
        })
        .collect::<Vec<StoredIdentityUpdate>>();

    conn.insert_or_ignore_identity_updates(&to_store)?;
    Ok(updates)
}

#[cfg(test)]
pub(crate) mod tests {
<<<<<<< HEAD
    #[cfg(target_arch = "wasm32")]
    wasm_bindgen_test::wasm_bindgen_test_configure!(run_in_dedicated_worker);

    use ethers::signers::LocalWallet;
=======
    use tracing_test::traced_test;
>>>>>>> c01938b6
    use xmtp_cryptography::utils::generate_local_wallet;
    use xmtp_id::{
        associations::{builder::SignatureRequest, AssociationState, RecoverableEcdsaSignature},
        InboxOwner,
    };

    use crate::{
        assert_logged,
        builder::ClientBuilder,
        groups::group_membership::GroupMembership,
        storage::{db_connection::DbConnection, identity_update::StoredIdentityUpdate},
        utils::test::rand_vec,
        Client, XmtpApi,
    };

    use super::load_identity_updates;

    pub(crate) async fn sign_with_wallet(
        wallet: &impl InboxOwner,
        signature_request: &mut SignatureRequest,
    ) {
        let wallet_signature: Vec<u8> = wallet
            .sign(signature_request.signature_text().as_str())
            .unwrap()
            .into();

        signature_request
            .add_signature(Box::new(RecoverableEcdsaSignature::new(
                signature_request.signature_text(),
                wallet_signature,
            )))
            .await
            .unwrap();
    }

    async fn get_association_state<ApiClient>(
        client: &Client<ApiClient>,
        inbox_id: String,
    ) -> AssociationState
    where
        ApiClient: XmtpApi,
    {
        let conn = client.store().conn().unwrap();
        load_identity_updates(&client.api_client, &conn, vec![inbox_id.clone()])
            .await
            .unwrap();

        client
            .get_association_state(&conn, inbox_id, None)
            .await
            .unwrap()
    }

    fn insert_identity_update(conn: &DbConnection, inbox_id: &str, sequence_id: i64) {
        let identity_update =
            StoredIdentityUpdate::new(inbox_id.to_string(), sequence_id, 0, rand_vec());

        conn.insert_or_ignore_identity_updates(&[identity_update])
            .expect("insert should succeed");
    }

    #[cfg_attr(target_arch = "wasm32", wasm_bindgen_test::wasm_bindgen_test)]
    #[cfg_attr(not(target_arch = "wasm32"), tokio::test)]
    async fn create_inbox_round_trip() {
        let wallet = generate_local_wallet();
        let wallet_address = wallet.get_address();
        let client = ClientBuilder::new_test_client(&wallet).await;

        let mut signature_request: SignatureRequest = client
            .create_inbox(wallet_address.clone(), None)
            .await
            .unwrap();
        let inbox_id = signature_request.inbox_id();

        sign_with_wallet(&wallet, &mut signature_request).await;

        client
            .apply_signature_request(signature_request)
            .await
            .unwrap();

        let association_state = get_association_state(&client, inbox_id.clone()).await;

        assert_eq!(association_state.members().len(), 2);
        assert_eq!(association_state.recovery_address(), &wallet_address);
        assert!(association_state.get(&wallet_address.into()).is_some())
    }

    #[cfg_attr(target_arch = "wasm32", wasm_bindgen_test::wasm_bindgen_test)]
    #[cfg_attr(not(target_arch = "wasm32"), tokio::test)]
    async fn add_association() {
        let wallet = generate_local_wallet();
        let wallet_2 = generate_local_wallet();
        let wallet_address = wallet.get_address();
        let wallet_2_address = wallet_2.get_address();
        let client = ClientBuilder::new_test_client(&wallet).await;

        let mut add_association_request = client
            .associate_wallet(wallet_address.clone(), wallet_2_address.clone())
            .unwrap();

        sign_with_wallet(&wallet, &mut add_association_request).await;
        sign_with_wallet(&wallet_2, &mut add_association_request).await;

        client
            .apply_signature_request(add_association_request)
            .await
            .unwrap();

        let association_state = get_association_state(&client, client.inbox_id()).await;

        assert_eq!(association_state.members().len(), 3);
        assert_eq!(association_state.recovery_address(), &wallet_address);
        assert!(association_state.get(&wallet_2_address.into()).is_some());
    }

    #[cfg_attr(target_arch = "wasm32", wasm_bindgen_test::wasm_bindgen_test)]
    #[cfg_attr(not(target_arch = "wasm32"), tokio::test)]
    #[tracing_test::traced_test]
    async fn cache_association_state() {
        if cfg!(target_arch = "wasm32") {
            let _ = tracing_log::LogTracer::init_with_filter(log::LevelFilter::Debug);
        }
        let wallet = generate_local_wallet();
        let wallet_2 = generate_local_wallet();
        let wallet_address = wallet.get_address();
        let wallet_2_address = wallet_2.get_address();
        let client = ClientBuilder::new_test_client(&wallet).await;
        let inbox_id = client.inbox_id();

        get_association_state(&client, inbox_id.clone()).await;

        assert_logged!("Loaded association", 0);
        assert_logged!("Wrote association", 1);

        let association_state = get_association_state(&client, inbox_id.clone()).await;

        assert_eq!(association_state.members().len(), 2);
        assert_eq!(association_state.recovery_address(), &wallet_address);
        assert!(association_state
            .get(&wallet_address.clone().into())
            .is_some());

        assert_logged!("Loaded association", 1);
        assert_logged!("Wrote association", 1);

        let mut add_association_request = client
            .associate_wallet(wallet_address.clone(), wallet_2_address.clone())
            .unwrap();

        sign_with_wallet(&wallet, &mut add_association_request).await;
        sign_with_wallet(&wallet_2, &mut add_association_request).await;

        client
            .apply_signature_request(add_association_request)
            .await
            .unwrap();

        get_association_state(&client, inbox_id.clone()).await;

        assert_logged!("Loaded association", 1);
        assert_logged!("Wrote association", 2);

        let association_state = get_association_state(&client, inbox_id.clone()).await;

        assert_logged!("Loaded association", 2);
        assert_logged!("Wrote association", 2);

        assert_eq!(association_state.members().len(), 3);
        assert_eq!(association_state.recovery_address(), &wallet_address);
        assert!(association_state.get(&wallet_2_address.into()).is_some());
    }

    #[cfg_attr(target_arch = "wasm32", wasm_bindgen_test::wasm_bindgen_test)]
    #[cfg_attr(not(target_arch = "wasm32"), tokio::test)]
    async fn load_identity_updates_if_needed() {
        let wallet = generate_local_wallet();
        let client = ClientBuilder::new_test_client(&wallet).await;
        let conn = client.store().conn().unwrap();

        insert_identity_update(&conn, "inbox_1", 1);
        insert_identity_update(&conn, "inbox_2", 2);
        insert_identity_update(&conn, "inbox_3", 3);

        let filtered =
            // Inbox 1 is requesting an inbox ID higher than what is in the DB. Inbox 2 is requesting one that matches the DB.
            // Inbox 3 is requesting one lower than what is in the DB
            client.filter_inbox_ids_needing_updates(&conn, vec![("inbox_1", 3), ("inbox_2", 2), ("inbox_3", 2)]);
        assert_eq!(filtered.unwrap(), vec!["inbox_1"]);
    }

    #[cfg_attr(target_arch = "wasm32", wasm_bindgen_test::wasm_bindgen_test)]
    #[cfg_attr(not(target_arch = "wasm32"), tokio::test)]
    async fn get_installation_diff() {
        let wallet_1 = generate_local_wallet();
        let wallet_2 = generate_local_wallet();
        let wallet_3 = generate_local_wallet();

        let client_1 = ClientBuilder::new_test_client(&wallet_1).await;
        let client_2 = ClientBuilder::new_test_client(&wallet_2).await;
        let client_3 = ClientBuilder::new_test_client(&wallet_3).await;

        let client_2_installation_key = client_2.installation_public_key();
        let client_3_installation_key = client_3.installation_public_key();

        let mut inbox_ids: Vec<String> = vec![];

        // Create an inbox with 2 history items for each client
        for (client, wallet) in vec![
            (client_1, wallet_1),
            (client_2, wallet_2),
            (client_3, wallet_3),
        ] {
            let mut signature_request: SignatureRequest = client
                .create_inbox(wallet.get_address(), None)
                .await
                .unwrap();
            let inbox_id = signature_request.inbox_id();
            inbox_ids.push(inbox_id.clone());

            sign_with_wallet(&wallet, &mut signature_request).await;
            client
                .apply_signature_request(signature_request)
                .await
                .unwrap();
            let new_wallet = generate_local_wallet();
            let mut add_association_request = client
                .associate_wallet(wallet.get_address(), new_wallet.get_address())
                .unwrap();

            sign_with_wallet(&wallet, &mut add_association_request).await;
            sign_with_wallet(&new_wallet, &mut add_association_request).await;

            client
                .apply_signature_request(add_association_request)
                .await
                .unwrap();
        }

        // Create a new client to test group operations with
        let other_client = ClientBuilder::new_test_client(&generate_local_wallet()).await;
        let other_conn = other_client.store().conn().unwrap();
        // Load all the identity updates for the new inboxes
        load_identity_updates(&other_client.api_client, &other_conn, inbox_ids.clone())
            .await
            .expect("load should succeed");

        // Get the latest sequence IDs so we can construct the updates
        let latest_sequence_ids = other_conn
            .get_latest_sequence_id(&inbox_ids.clone())
            .unwrap();

        let inbox_1_first_sequence_id = other_conn
            .get_identity_updates(inbox_ids[0].clone(), None, None)
            .unwrap()
            .first()
            .unwrap()
            .sequence_id;

        let mut original_group_membership = GroupMembership::new();
        original_group_membership.add(inbox_ids[0].clone(), inbox_1_first_sequence_id as u64);
        original_group_membership.add(
            inbox_ids[1].clone(),
            *latest_sequence_ids.get(&inbox_ids[1]).unwrap() as u64,
        );

        let mut new_group_membership = original_group_membership.clone();
        // Update the first inbox to have a higher sequence ID, but no new installations
        new_group_membership.add(
            inbox_ids[0].clone(),
            *latest_sequence_ids.get(&inbox_ids[0]).unwrap() as u64,
        );
        new_group_membership.add(
            inbox_ids[2].clone(),
            *latest_sequence_ids.get(&inbox_ids[2]).unwrap() as u64,
        );
        new_group_membership.remove(&inbox_ids[1]);

        let membership_diff = original_group_membership.diff(&new_group_membership);

        let installation_diff = other_client
            .get_installation_diff(
                &other_conn,
                &original_group_membership,
                &new_group_membership,
                &membership_diff,
            )
            .await
            .unwrap();

        assert_eq!(installation_diff.added_installations.len(), 1);
        assert!(installation_diff
            .added_installations
            .contains(&client_3_installation_key),);
        assert_eq!(installation_diff.removed_installations.len(), 1);
        assert!(installation_diff
            .removed_installations
            .contains(&client_2_installation_key));
    }

    #[cfg_attr(target_arch = "wasm32", wasm_bindgen_test::wasm_bindgen_test)]
    #[cfg_attr(not(target_arch = "wasm32"), tokio::test)]
    pub async fn revoke_wallet() {
        let recovery_wallet = generate_local_wallet();
        let second_wallet = generate_local_wallet();
        let client = ClientBuilder::new_test_client(&recovery_wallet).await;

        let mut add_wallet_signature_request = client
            .associate_wallet(recovery_wallet.get_address(), second_wallet.get_address())
            .unwrap();

        sign_with_wallet(&recovery_wallet, &mut add_wallet_signature_request).await;
        sign_with_wallet(&second_wallet, &mut add_wallet_signature_request).await;

        client
            .apply_signature_request(add_wallet_signature_request)
            .await
            .unwrap();

        let association_state_after_add = get_association_state(&client, client.inbox_id()).await;
        assert_eq!(association_state_after_add.account_addresses().len(), 2);

        // Make sure the inbox ID is correctly registered
        let inbox_ids = client
            .api_client
            .get_inbox_ids(vec![second_wallet.get_address()])
            .await
            .unwrap();
        assert_eq!(inbox_ids.len(), 1);

        // Now revoke the second wallet

        let mut revoke_signature_request = client
            .revoke_wallets(vec![second_wallet.get_address()])
            .await
            .unwrap();
        sign_with_wallet(&recovery_wallet, &mut revoke_signature_request).await;
        client
            .apply_signature_request(revoke_signature_request)
            .await
            .unwrap();

        // Make sure that the association state has removed the second wallet
        let association_state_after_revoke =
            get_association_state(&client, client.inbox_id()).await;
        assert_eq!(association_state_after_revoke.account_addresses().len(), 1);

        // Make sure the inbox ID is correctly unregistered
        let inbox_ids = client
            .api_client
            .get_inbox_ids(vec![second_wallet.get_address()])
            .await
            .unwrap();
        assert_eq!(inbox_ids.len(), 0);
    }

    #[cfg_attr(target_arch = "wasm32", wasm_bindgen_test::wasm_bindgen_test)]
    #[cfg_attr(not(target_arch = "wasm32"), tokio::test)]
    pub async fn revoke_installation() {
        let wallet = generate_local_wallet();
        let client1 = ClientBuilder::new_test_client(&wallet).await;
        let client2 = ClientBuilder::new_test_client(&wallet).await;

        let association_state = get_association_state(&client1, client1.inbox_id()).await;
        // Ensure there are two installations on the inbox
        assert_eq!(association_state.installation_ids().len(), 2);

        // Now revoke the second client
        let mut revoke_installation_request = client1
            .revoke_installations(vec![client2.installation_public_key()])
            .await
            .unwrap();
        sign_with_wallet(&wallet, &mut revoke_installation_request).await;
        client1
            .apply_signature_request(revoke_installation_request)
            .await
            .unwrap();

        // Make sure there is only one installation on the inbox
        let association_state = get_association_state(&client1, client1.inbox_id()).await;
        assert_eq!(association_state.installation_ids().len(), 1);
    }
}<|MERGE_RESOLUTION|>--- conflicted
+++ resolved
@@ -445,14 +445,6 @@
 
 #[cfg(test)]
 pub(crate) mod tests {
-<<<<<<< HEAD
-    #[cfg(target_arch = "wasm32")]
-    wasm_bindgen_test::wasm_bindgen_test_configure!(run_in_dedicated_worker);
-
-    use ethers::signers::LocalWallet;
-=======
-    use tracing_test::traced_test;
->>>>>>> c01938b6
     use xmtp_cryptography::utils::generate_local_wallet;
     use xmtp_id::{
         associations::{builder::SignatureRequest, AssociationState, RecoverableEcdsaSignature},
