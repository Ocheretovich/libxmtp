--- conflicted
+++ resolved
@@ -190,12 +190,8 @@
         signature_request
             .add_signature(Box::new(InstallationKeySignature::new(
                 signature_request.signature_text(),
-<<<<<<< HEAD
-                self.identity.sign(signature_request.signature_text())?,
-=======
                 // TODO: Move this to a method on the new identity
                 self.identity().sign(signature_request.signature_text())?,
->>>>>>> 8aec721b
                 self.installation_public_key(),
             )))
             .await?;
