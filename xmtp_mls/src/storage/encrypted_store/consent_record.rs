--- conflicted
+++ resolved
@@ -62,17 +62,7 @@
         &self,
         records: Vec<StoredConsentRecord>,
     ) -> Result<(), StorageError> {
-<<<<<<< HEAD
         self.raw_query(|conn| -> diesel::QueryResult<_> {
-            diesel::insert_into(dsl::consent_records)
-                .values(&record)
-                .on_conflict((dsl::entity_type, dsl::entity))
-                .do_update()
-                .set(dsl::state.eq(excluded(dsl::state)))
-                .execute(conn)?;
-            Ok(())
-=======
-        self.raw_query(|conn| {
             conn.transaction::<_, diesel::result::Error, _>(|conn| {
                 for record in records.iter() {
                     diesel::insert_into(dsl::consent_records)
@@ -84,7 +74,6 @@
                 }
                 Ok(())
             })
->>>>>>> cd0fc5cb
         })?;
 
         Ok(())
