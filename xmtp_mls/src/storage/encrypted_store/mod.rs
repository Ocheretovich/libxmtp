--- conflicted
+++ resolved
@@ -21,6 +21,7 @@
 pub mod key_store_entry;
 pub mod refresh_state;
 pub mod schema;
+#[cfg(not(target_arch = "wasm32"))]
 mod sqlcipher_connection;
 
 use std::sync::Arc;
@@ -28,7 +29,7 @@
 use diesel::{
     connection::{AnsiTransactionManager, SimpleConnection, TransactionManager},
     prelude::*,
-    r2d2::{self, PoolTransactionManager},
+    r2d2::{self, PoolTransactionManager, CustomizeConnection, Error as R2Error},
     result::{DatabaseErrorKind, Error},
     sql_query,
 };
@@ -40,15 +41,21 @@
 #[cfg(target_arch = "wasm32")]
 pub use diesel_wasm_sqlite::WasmSqlite as Sqlite;
 
+#[cfg(not(target_arch = "wasm32"))]
+pub use diesel::sqlite::SqliteConnection;
+#[cfg(target_arch = "wasm32")]
+pub use diesel_wasm_sqlite::connection::WasmSqliteConnection as SqliteConnection;
+
+
 use self::db_connection::DbConnection;
 
-pub use self::sqlcipher_connection::{EncryptedConnection, EncryptionKey};
+#[cfg(not(target_arch = "wasm32"))]
+pub use self::sqlcipher_connection::EncryptedConnection;
 
 use super::StorageError;
 use crate::{xmtp_openmls_provider::XmtpOpenMlsProvider, Store};
 
 pub const MIGRATIONS: EmbeddedMigrations = embed_migrations!("./migrations/");
-<<<<<<< HEAD
 
 #[cfg(not(target_arch = "wasm32"))]
 pub type ConnectionManager = r2d2::ConnectionManager<SqliteConnection>;
@@ -58,9 +65,6 @@
 
 pub type RawDbConnection = r2d2::PooledConnection<ConnectionManager>;
 pub type Pool = r2d2::Pool<ConnectionManager>;
-=======
-pub type RawDbConnection = PooledConnection<ConnectionManager<SqliteConnection>>;
->>>>>>> 6b7a163e
 
 // For PRAGMA query log statements
 #[derive(QueryableByName, Debug)]
@@ -86,6 +90,7 @@
     Persistent(String),
 }
 
+#[cfg(not(target_arch = "wasm32"))]
 impl StorageOption {
     // create a completely new standalone connection
     fn conn(&self) -> Result<SqliteConnection, diesel::ConnectionError> {
@@ -104,13 +109,37 @@
 /// It is not recommended to use an unencrypted connection in production.
 #[derive(Clone, Debug)]
 pub struct UnencryptedConnection;
-
-impl diesel::r2d2::CustomizeConnection<SqliteConnection, diesel::r2d2::Error>
+impl ValidatedConnection for UnencryptedConnection {}
+
+impl CustomizeConnection<SqliteConnection, R2Error>
     for UnencryptedConnection
 {
-    fn on_acquire(&self, conn: &mut SqliteConnection) -> Result<(), diesel::r2d2::Error> {
+    fn on_acquire(&self, conn: &mut SqliteConnection) -> Result<(), R2Error> {
         conn.batch_execute("PRAGMA busy_timeout = 5000;")
-            .map_err(diesel::r2d2::Error::QueryError)?;
+            .map_err(R2Error::QueryError)?;
+        Ok(())
+    }
+}
+
+
+pub type EncryptionKey = [u8; 32];
+
+trait XmtpConnection: ValidatedConnection + CustomizeConnection<SqliteConnection, R2Error> + dyn_clone::DynClone + IntoSuper<dyn CustomizeConnection<SqliteConnection, R2Error>> {}
+impl<T> XmtpConnection for T where T: ValidatedConnection + CustomizeConnection<SqliteConnection, R2Error> + dyn_clone::DynClone + IntoSuper<dyn CustomizeConnection<SqliteConnection, R2Error>> {}
+dyn_clone::clone_trait_object!(XmtpConnection);
+
+// we can remove this once https://github.com/rust-lang/rust/issues/65991
+// is merged, which should be happening soon (next ~2 releases)
+trait IntoSuper<Super: ?Sized> {
+    fn into_super(self: Box<Self>) -> Box<Super>;
+}
+
+impl<T: CustomizeConnection<SqliteConnection, R2Error>> IntoSuper<dyn CustomizeConnection<SqliteConnection, R2Error>> for T {
+    fn into_super(self: Box<Self>) -> Box<dyn CustomizeConnection<SqliteConnection, R2Error>> { self }
+}
+
+trait ValidatedConnection {
+    fn validate(&self, _opts: &StorageOption) -> Result<(), StorageError> {
         Ok(())
     }
 }
@@ -120,19 +149,9 @@
 /// Manages a Sqlite db for persisting messages and other objects.
 pub struct EncryptedMessageStore {
     connect_opt: StorageOption,
-<<<<<<< HEAD
     pool: Arc<RwLock<Option<Pool>>>,
     enc_key: Option<EncryptionKey>,
-}
-
-impl<'a> From<&'a EncryptedMessageStore> for Cow<'a, EncryptedMessageStore> {
-    fn from(store: &'a EncryptedMessageStore) -> Cow<'a, EncryptedMessageStore> {
-        Cow::Borrowed(store)
-    }
-=======
-    pool: Arc<RwLock<Option<Pool<ConnectionManager<SqliteConnection>>>>>,
-    enc_opts: Option<EncryptedConnection>,
->>>>>>> 6b7a163e
+    customizer: Option<Box<dyn XmtpConnection>>
 }
 
 impl EncryptedMessageStore {
@@ -145,52 +164,67 @@
     }
 
     /// This function is private so that an unencrypted database cannot be created by accident
+    #[cfg(not(target_arch = "wasm32"))]
     fn new_database(
         opts: StorageOption,
         enc_key: Option<EncryptionKey>,
     ) -> Result<Self, StorageError> {
         log::info!("Setting up DB connection pool");
-<<<<<<< HEAD
+        let mut builder = Pool::builder();
+
+        let customizer = if let Some(key) = enc_key {
+            let enc_opts = EncryptedConnection::new(key, &opts)?;
+            builder = builder.connection_customizer(Box::new(enc_opts.clone()));
+            Some(Box::new(enc_opts) as Box<dyn XmtpConnection>)
+        } else if matches!(opts, StorageOption::Persistent(_)) {
+            builder = builder.connection_customizer(Box::new(UnencryptedConnection));
+            Some(Box::new(UnencryptedConnection) as Box<dyn XmtpConnection>)
+        } else {
+            None
+        };
+
         let pool = match opts {
-            StorageOption::Ephemeral => Pool::builder()
+            StorageOption::Ephemeral => builder
                 .max_size(1)
                 .build(ConnectionManager::new(":memory:"))?,
-            StorageOption::Persistent(ref path) => Pool::builder()
+            StorageOption::Persistent(ref path) => builder
                 .max_size(25)
                 .build(ConnectionManager::new(path))?,
         };
 
-        // TODO: Validate that sqlite is correctly configured. Bad EncKey is not detected until the
-        // migrations run which returns an unhelpful error.
-        let mut obj = Self {
-=======
-        let mut builder = Pool::builder();
-
-        let enc_opts = if let Some(key) = enc_key {
-            let enc_opts = EncryptedConnection::new(key, &opts)?;
-            builder = builder.connection_customizer(Box::new(enc_opts.clone()));
-            Some(enc_opts)
-        } else if matches!(opts, StorageOption::Persistent(_)) {
-            builder = builder.connection_customizer(Box::new(UnencryptedConnection));
-            None
-        } else {
-            None
+        let mut this = Self {
+            connect_opt: opts,
+            pool: Arc::new(Some(pool).into()),
+            enc_key,
+            customizer,
         };
+
+        this.init_db()?;
+        Ok(this)
+    }
+
+    #[cfg(target_arch = "wasm32")]
+    fn new_database(
+        opts: StorageOption,
+        enc_key: Option<EncryptionKey>,
+    ) -> Result<Self, StorageError> {
+        log::info!("Setting up DB connection pool");
+        let builder = Pool::builder();
 
         let pool = match opts {
             StorageOption::Ephemeral => builder
                 .max_size(1)
-                .build(ConnectionManager::<SqliteConnection>::new(":memory:"))?,
+                .build(ConnectionManager::new(":memory:"))?,
             StorageOption::Persistent(ref path) => builder
-                .max_size(25)
-                .build(ConnectionManager::<SqliteConnection>::new(path))?,
+                .max_size(1)
+                .build(ConnectionManager::new(path))?,
         };
 
         let mut this = Self {
->>>>>>> 6b7a163e
             connect_opt: opts,
             pool: Arc::new(Some(pool).into()),
-            enc_opts,
+            customizer: None,
+            enc_key
         };
 
         this.init_db()?;
@@ -198,7 +232,7 @@
     }
 
     fn init_db(&mut self) -> Result<(), StorageError> {
-        if let Some(ref encrypted_conn) = self.enc_opts {
+        if let Some(ref encrypted_conn) = self.customizer {
             encrypted_conn.validate(&self.connect_opt)?;
         }
 
@@ -358,29 +392,19 @@
     }
 
     pub fn reconnect(&self) -> Result<(), StorageError> {
-<<<<<<< HEAD
-        let pool = match self.connect_opt {
-            StorageOption::Ephemeral => Pool::builder()
-                .max_size(1)
-                .build(ConnectionManager::new(":memory:"))?,
-            StorageOption::Persistent(ref path) => Pool::builder()
-                .max_size(25)
-                .build(ConnectionManager::new(path))?,
-=======
         let mut builder = Pool::builder();
 
-        if let Some(ref opts) = self.enc_opts {
-            builder = builder.connection_customizer(Box::new(opts.clone()));
+        if let Some(ref opts) = self.customizer {
+            builder = builder.connection_customizer(opts.clone().into_super());
         }
 
         let pool = match self.connect_opt {
             StorageOption::Ephemeral => builder
                 .max_size(1)
-                .build(ConnectionManager::<SqliteConnection>::new(":memory:"))?,
+                .build(ConnectionManager::new(":memory:"))?,
             StorageOption::Persistent(ref path) => builder
                 .max_size(25)
-                .build(ConnectionManager::<SqliteConnection>::new(path))?,
->>>>>>> 6b7a163e
+                .build(ConnectionManager::new(path))?,
         };
 
         let mut pool_write = self.pool.write();
@@ -486,21 +510,12 @@
 }
 
 #[cfg(test)]
-<<<<<<< HEAD
 pub(crate) mod tests {
     #[cfg(target_arch = "wasm32")]
     wasm_bindgen_test::wasm_bindgen_test_configure!(run_in_dedicated_worker);
 
-    use super::{
-        db_connection::DbConnection, identity::StoredIdentity, EncryptedMessageStore, StorageError,
-        StorageOption,
-    };
-=======
-mod tests {
     use super::*;
->>>>>>> 6b7a163e
     use std::sync::Barrier;
-
     use crate::{
         storage::group::{GroupMembershipState, StoredGroup},
         storage::identity::StoredIdentity,
