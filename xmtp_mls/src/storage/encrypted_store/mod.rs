//! A durable object store powered by Sqlite and Diesel.
//!
//! Provides mechanism to store objects between sessions. The behavior of the store can be tailored
//! by choosing an appropriate `StoreOption`.
//!
//! ## Migrations
//!
//! Table definitions are located `<PackageRoot>/migrations/`. On initialization the store will see
//! if there are any outstanding database migrations and perform them as needed. When updating the
//! table definitions `schema.rs` must also be updated. To generate the correct schemas you can run
//! `diesel print-schema` or use `cargo run update-schema` which will update the files for you.

pub mod db_connection;
pub mod group;
pub mod group_intent;
pub mod group_message;
pub mod identity;
pub mod identity_update;
pub mod key_store_entry;
pub mod refresh_state;
pub mod schema;

use std::borrow::Cow;

use diesel::{
    connection::{AnsiTransactionManager, SimpleConnection, TransactionManager},
    prelude::*,
    r2d2::{ConnectionManager, Pool, PoolTransactionManager, PooledConnection},
    result::{DatabaseErrorKind, Error},
};
use diesel_migrations::{embed_migrations, EmbeddedMigrations, MigrationHarness};
use log::warn;
use rand::RngCore;
use xmtp_cryptography::utils as crypto_utils;

use self::db_connection::DbConnection;

use super::StorageError;
use crate::{xmtp_openmls_provider::XmtpOpenMlsProvider, Store};

pub const MIGRATIONS: EmbeddedMigrations = embed_migrations!("./migrations/");

pub type RawDbConnection = PooledConnection<ConnectionManager<SqliteConnection>>;

pub type EncryptionKey = [u8; 32];

#[derive(Default, Clone, Debug)]
pub enum StorageOption {
    #[default]
    Ephemeral,
    Persistent(String),
}

#[allow(dead_code)]
pub fn ignore_unique_violation<T>(
    result: Result<T, diesel::result::Error>,
) -> Result<(), StorageError> {
    match result {
        Ok(_) => Ok(()),
        Err(Error::DatabaseError(DatabaseErrorKind::UniqueViolation, _)) => Ok(()),
        Err(error) => Err(StorageError::from(error)),
    }
}

#[allow(dead_code)]
#[derive(Clone, Debug)]
/// Manages a Sqlite db for persisting messages and other objects.
pub struct EncryptedMessageStore {
    connect_opt: StorageOption,
    pool: Pool<ConnectionManager<SqliteConnection>>,
    enc_key: Option<EncryptionKey>,
}

impl<'a> From<&'a EncryptedMessageStore> for Cow<'a, EncryptedMessageStore> {
    fn from(store: &'a EncryptedMessageStore) -> Cow<'a, EncryptedMessageStore> {
        Cow::Borrowed(store)
    }
}

impl EncryptedMessageStore {
    pub fn new(opts: StorageOption, enc_key: EncryptionKey) -> Result<Self, StorageError> {
        Self::new_database(opts, Some(enc_key))
    }

    pub fn new_unencrypted(opts: StorageOption) -> Result<Self, StorageError> {
        Self::new_database(opts, None)
    }

    /// This function is private so that an unencrypted database cannot be created by accident
    fn new_database(
        opts: StorageOption,
        enc_key: Option<EncryptionKey>,
    ) -> Result<Self, StorageError> {
        log::info!("Setting up DB connection pool");
        let pool = match opts {
            StorageOption::Ephemeral => Pool::builder()
                .max_size(1)
                .build(ConnectionManager::<SqliteConnection>::new(":memory:"))
                .map_err(|e| StorageError::DbInit(e.to_string()))?,
            StorageOption::Persistent(ref path) => Pool::builder()
                .max_size(10)
                .build(ConnectionManager::<SqliteConnection>::new(path))
                .map_err(|e| StorageError::DbInit(e.to_string()))?,
        };

        // TODO: Validate that sqlite is correctly configured. Bad EncKey is not detected until the
        // migrations run which returns an unhelpful error.

        let mut obj = Self {
            connect_opt: opts,
            pool,
            enc_key,
        };

        obj.init_db()?;
        Ok(obj)
    }

    fn init_db(&mut self) -> Result<(), StorageError> {
        let conn = &mut self.raw_conn()?;
        conn.batch_execute("PRAGMA journal_mode = WAL;")
            .map_err(|e| StorageError::DbInit(e.to_string()))?;

        log::info!("Running DB migrations");
        conn.run_pending_migrations(MIGRATIONS)
            .map_err(|e| StorageError::DbInit(e.to_string()))?;

        log::info!("Migrations successful");
        Ok(())
    }

    fn raw_conn(
        &self,
    ) -> Result<PooledConnection<ConnectionManager<SqliteConnection>>, StorageError> {
        let mut conn = self
            .pool
            .get()
            .map_err(|e| StorageError::Pool(e.to_string()))?;

        if let Some(key) = self.enc_key {
            conn.batch_execute(&format!("PRAGMA key = \"x'{}'\";", hex::encode(key)))?;
        }

        Ok(conn)
    }

    pub fn conn(&self) -> Result<DbConnection, StorageError> {
        let conn = self.raw_conn()?;
        Ok(DbConnection::new(conn))
    }

    /// Start a new database transaction with the OpenMLS Provider from XMTP
    /// # Arguments
    /// `fun`: Scoped closure providing a MLSProvider to carry out the transaction
    ///
    /// # Examples
    ///
    /// ```ignore
    /// store.transaction(|provider| {
    ///     // do some operations requiring provider
    ///     // access the connection with .conn()
    ///     provider.conn().db_operation()?;
    /// })
    /// ```
    pub fn transaction<T, F, E>(&self, fun: F) -> Result<T, E>
    where
        F: FnOnce(&XmtpOpenMlsProvider) -> Result<T, E>,
        E: From<diesel::result::Error> + From<StorageError>,
    {
        let mut connection = self.raw_conn()?;
        AnsiTransactionManager::begin_transaction(&mut *connection)?;

        let db_connection = DbConnection::new(connection);
        let provider = XmtpOpenMlsProvider::new(db_connection);
        let conn = provider.conn_ref();

        match fun(&provider) {
            Ok(value) => {
                conn.raw_query(|conn| {
                    PoolTransactionManager::<AnsiTransactionManager>::commit_transaction(&mut *conn)
                })?;
                Ok(value)
            }
            Err(err) => match conn.raw_query(|conn| {
                PoolTransactionManager::<AnsiTransactionManager>::rollback_transaction(&mut *conn)
            }) {
                Ok(()) => Err(err),
                Err(Error::BrokenTransactionManager) => Err(err),
                Err(rollback) => Err(rollback.into()),
            },
        }
    }

    pub fn generate_enc_key() -> EncryptionKey {
        // TODO: Handle Key Better/ Zeroize
        let mut key = [0u8; 32];
        crypto_utils::rng().fill_bytes(&mut key[..]);
        key
    }
}

#[allow(dead_code)]
fn warn_length<T>(list: &[T], str_id: &str, max_length: usize) {
    if list.len() > max_length {
        warn!(
            "EncryptedStore expected at most {} {} however found {}. Using the Oldest.",
            max_length,
            str_id,
            list.len()
        )
    }
}

#[macro_export]
macro_rules! impl_fetch {
    ($model:ty, $table:ident) => {
        impl $crate::Fetch<$model>
            for $crate::storage::encrypted_store::db_connection::DbConnection
        {
            type Key = ();
            fn fetch(&self, _key: &Self::Key) -> Result<Option<$model>, $crate::StorageError> {
                use $crate::storage::encrypted_store::schema::$table::dsl::*;
                Ok(self.raw_query(|conn| $table.first(conn).optional())?)
            }
        }
    };

    ($model:ty, $table:ident, $key:ty) => {
        impl $crate::Fetch<$model>
            for $crate::storage::encrypted_store::db_connection::DbConnection
        {
            type Key = $key;
            fn fetch(&self, key: &Self::Key) -> Result<Option<$model>, $crate::StorageError> {
                use $crate::storage::encrypted_store::schema::$table::dsl::*;
                Ok(self.raw_query(|conn| $table.find(key).first(conn).optional())?)
            }
        }
    };
}

#[macro_export]
macro_rules! impl_store {
    ($model:ty, $table:ident) => {
        impl $crate::Store<$crate::storage::encrypted_store::db_connection::DbConnection>
            for $model
        {
            fn store(
                &self,
                into: &$crate::storage::encrypted_store::db_connection::DbConnection,
            ) -> Result<(), $crate::StorageError> {
                into.raw_query(|conn| {
                    diesel::insert_into($table::table)
                        .values(self)
                        .execute(conn)
                })?;
                Ok(())
            }
        }
    };
}

impl<T> Store<DbConnection> for Vec<T>
where
    T: Store<DbConnection>,
{
    fn store(&self, into: &DbConnection) -> Result<(), StorageError> {
        for item in self {
            item.store(into)?;
        }
        Ok(())
    }
}

#[cfg(test)]
mod tests {
<<<<<<< HEAD
    use std::fs;

    use super::{db_connection::DbConnection, EncryptedMessageStore, StorageError, StorageOption};
    use crate::{
        storage::identity::StoredIdentity,
=======
    use super::{
        db_connection::DbConnection, identity::StoredIdentity, EncryptedMessageStore, StorageError,
        StorageOption,
    };
    use diesel::result::Error as DieselError;
    use std::sync::Barrier;

    use crate::{
        storage::group::{GroupMembershipState, StoredGroup},
>>>>>>> 8aec721b
        utils::test::{rand_vec, tmp_path},
        Fetch, Store,
    };
    use std::{fs, sync::Arc};

    /// Test harness that loads an Ephemeral store.
    pub fn with_connection<F, R>(fun: F) -> R
    where
        F: FnOnce(&DbConnection) -> R,
    {
        let store = EncryptedMessageStore::new(
            StorageOption::Ephemeral,
            EncryptedMessageStore::generate_enc_key(),
        )
        .unwrap();
        let conn = &store.conn().expect("acquiring a Connection failed");
        fun(conn)
    }

    impl EncryptedMessageStore {
        pub fn new_test() -> Self {
            let tmp_path = tmp_path();
            EncryptedMessageStore::new(
                StorageOption::Persistent(tmp_path),
                EncryptedMessageStore::generate_enc_key(),
            )
            .expect("constructing message store failed.")
        }
    }

    #[test]
    #[ignore]
    fn ephemeral_store() {
        let store = EncryptedMessageStore::new(
            StorageOption::Ephemeral,
            EncryptedMessageStore::generate_enc_key(),
        )
        .unwrap();
        let conn = &store.conn().unwrap();

        let inbox_id = "inbox_id";
        StoredIdentity::new(inbox_id.to_string(), rand_vec(), rand_vec())
            .store(conn)
            .unwrap();

        let fetched_identity: StoredIdentity = conn.fetch(&()).unwrap().unwrap();
        assert_eq!(fetched_identity.inbox_id, inbox_id);
    }

    #[test]
    #[ignore]
    fn persistent_store() {
        let db_path = tmp_path();
        {
            let store = EncryptedMessageStore::new(
                StorageOption::Persistent(db_path.clone()),
                EncryptedMessageStore::generate_enc_key(),
            )
            .unwrap();
            let conn = &store.conn().unwrap();

            let inbox_id = "inbox_id";
            StoredIdentity::new(inbox_id.to_string(), rand_vec(), rand_vec())
                .store(conn)
                .unwrap();

            let fetched_identity: StoredIdentity = conn.fetch(&()).unwrap().unwrap();
            assert_eq!(fetched_identity.inbox_id, inbox_id);
        }

        fs::remove_file(db_path).unwrap();
    }

    #[test]
    #[ignore]
    fn mismatched_encryption_key() {
        let mut enc_key = [1u8; 32];

        let db_path = tmp_path();
        {
            // Setup a persistent store
            let store =
                EncryptedMessageStore::new(StorageOption::Persistent(db_path.clone()), enc_key)
                    .unwrap();

            StoredIdentity::new("dummy_address".to_string(), rand_vec(), rand_vec())
                .store(&store.conn().unwrap())
                .unwrap();
        } // Drop it

        enc_key[3] = 145; // Alter the enc_key
        let res = EncryptedMessageStore::new(StorageOption::Persistent(db_path.clone()), enc_key);
        // Ensure it fails
        assert!(
            matches!(res.err(), Some(StorageError::DbInit(_))),
            "Expected DbInitError"
        );
        fs::remove_file(db_path).unwrap();
    }

    #[tokio::test]
    #[ignore]
    async fn encrypted_db_with_multiple_connections() {
        let db_path = tmp_path();
        let store = EncryptedMessageStore::new(
            StorageOption::Persistent(db_path.clone()),
            EncryptedMessageStore::generate_enc_key(),
        )
        .unwrap();

        let conn1 = &store.conn().unwrap();
        let inbox_id = "inbox_id";
        StoredIdentity::new(inbox_id.to_string(), rand_vec(), rand_vec())
            .store(conn1)
            .unwrap();

        let conn2 = &store.conn().unwrap();
        let fetched_identity: StoredIdentity = conn2.fetch(&()).unwrap().unwrap();
        assert_eq!(fetched_identity.inbox_id, inbox_id);
    }

    #[test]
    fn it_returns_ok_when_given_ok_result() {
        let result: Result<(), diesel::result::Error> = Ok(());
        assert!(
            super::ignore_unique_violation(result).is_ok(),
            "Expected Ok(()) when given Ok result"
        );
    }

    #[test]
    fn it_returns_ok_on_unique_violation_error() {
        let result: Result<(), diesel::result::Error> = Err(diesel::result::Error::DatabaseError(
            diesel::result::DatabaseErrorKind::UniqueViolation,
            Box::new("violation".to_string()),
        ));
        assert!(
            super::ignore_unique_violation(result).is_ok(),
            "Expected Ok(()) when given UniqueViolation error"
        );
    }

    #[test]
    fn it_returns_err_on_non_unique_violation_database_errors() {
        let result: Result<(), diesel::result::Error> = Err(diesel::result::Error::DatabaseError(
            diesel::result::DatabaseErrorKind::NotNullViolation,
            Box::new("other kind".to_string()),
        ));
        assert!(
            super::ignore_unique_violation(result).is_err(),
            "Expected Err when given non-UniqueViolation database error"
        );
    }

    #[test]
    fn it_returns_err_on_non_database_errors() {
        let result: Result<(), diesel::result::Error> = Err(diesel::result::Error::NotFound);
        assert!(
            super::ignore_unique_violation(result).is_err(),
            "Expected Err when given a non-database error"
        );
    }

    // get two connections
    // start a transaction
    // try to write with second connection
    // write should fail & rollback
    // first thread succeeds
    #[test]
    fn test_transaction_rollback() {
        let db_path = tmp_path();
        let store = EncryptedMessageStore::new(
            StorageOption::Persistent(db_path.clone()),
            EncryptedMessageStore::generate_enc_key(),
        )
        .unwrap();

        let barrier = Arc::new(Barrier::new(2));

        let store_pointer = store.clone();
        let barrier_pointer = barrier.clone();
        let handle = std::thread::spawn(move || {
            store_pointer.transaction(|provider| {
                let conn1 = provider.conn();
                barrier_pointer.wait();
                StoredIdentity::new("correct".to_string(), rand_vec(), rand_vec())
                    .store(&conn1)
                    .unwrap();
                std::thread::sleep(std::time::Duration::from_secs(1));
                Ok::<_, StorageError>(())
            })
        });

        let store_pointer = store.clone();
        let handle2 = std::thread::spawn(move || {
            barrier.wait();
            store_pointer.transaction(|provider| {
                let connection = provider.conn();
                let _ = connection.insert_or_ignore_group(StoredGroup::new(
                    b"wrong".to_vec(),
                    0,
                    GroupMembershipState::Allowed,
                    "wrong".into(),
                ));
                StoredIdentity::new("wrong".to_string(), rand_vec(), rand_vec())
                    .store(&connection)?;
                Ok::<_, StorageError>(())
            })
        });

        let result = handle.join().unwrap();
        assert!(result.is_ok());

        let result = handle2.join().unwrap();

        // handle 2 errored because the first transaction has precedence
        assert!(matches!(
            result,
            Err(StorageError::DieselResult(DieselError::DatabaseError(_, _)))
        ));

        let conn = store.conn().unwrap();

        // this group should not exist because of the rollback
        let groups = conn.find_group(b"wrong".to_vec()).unwrap();
        assert_eq!(groups, None);
    }
}<|MERGE_RESOLUTION|>--- conflicted
+++ resolved
@@ -273,13 +273,6 @@
 
 #[cfg(test)]
 mod tests {
-<<<<<<< HEAD
-    use std::fs;
-
-    use super::{db_connection::DbConnection, EncryptedMessageStore, StorageError, StorageOption};
-    use crate::{
-        storage::identity::StoredIdentity,
-=======
     use super::{
         db_connection::DbConnection, identity::StoredIdentity, EncryptedMessageStore, StorageError,
         StorageOption,
@@ -289,7 +282,6 @@
 
     use crate::{
         storage::group::{GroupMembershipState, StoredGroup},
->>>>>>> 8aec721b
         utils::test::{rand_vec, tmp_path},
         Fetch, Store,
     };
