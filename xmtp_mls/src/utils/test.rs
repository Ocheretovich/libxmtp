#![allow(clippy::unwrap_used)]

use rand::{
    distributions::{Alphanumeric, DistString},
    Rng,
};
use std::sync::Arc;
use tokio::{sync::Notify, time::error::Elapsed};
use xmtp_id::associations::{generate_inbox_id, RecoverableEcdsaSignature};

use crate::{
    builder::ClientBuilder,
    identity::IdentityStrategy,
    storage::{EncryptedMessageStore, StorageOption},
    types::Address,
    Client, InboxOwner, XmtpApi, XmtpTestClient,
};

#[cfg(not(target_arch = "wasm32"))]
use xmtp_api_grpc::grpc_api_helper::Client as GrpcClient;

#[cfg(any(feature = "http-api", target_arch = "wasm32"))]
use xmtp_api_http::XmtpHttpApiClient;

#[cfg(not(any(feature = "http-api", target_arch = "wasm32")))]
pub type TestClient = GrpcClient;

#[cfg(any(feature = "http-api", target_arch = "wasm32"))]
pub type TestClient = XmtpHttpApiClient;

pub fn rand_string() -> String {
    Alphanumeric.sample_string(&mut rand::thread_rng(), 24)
}

pub fn rand_account_address() -> Address {
    Alphanumeric.sample_string(&mut rand::thread_rng(), 42)
}

pub fn rand_vec() -> Vec<u8> {
    rand::thread_rng().gen::<[u8; 24]>().to_vec()
}

#[cfg(not(target_arch = "wasm32"))]
pub fn tmp_path() -> String {
    let db_name = rand_string();
    format!("{}/{}.db3", std::env::temp_dir().to_str().unwrap(), db_name)
}

#[cfg(target_arch = "wasm32")]
pub fn tmp_path() -> String {
    let db_name = rand_string();
    format!("{}/{}.db3", "test_db", db_name)
}

pub fn rand_time() -> i64 {
    let mut rng = rand::thread_rng();
    rng.gen_range(0..1_000_000_000)
}

<<<<<<< HEAD
#[cfg_attr(target_arch = "wasm32", async_trait::async_trait(?Send))]
#[cfg_attr(not(target_arch = "wasm32"), async_trait::async_trait)]
#[cfg(any(feature = "http-api", target_arch = "wasm32"))]
=======
#[cfg(feature = "http-api")]
>>>>>>> c01938b6
impl XmtpTestClient for XmtpHttpApiClient {
    async fn create_local() -> Self {
        XmtpHttpApiClient::new("http://localhost:5555".into()).unwrap()
    }

    async fn create_dev() -> Self {
        XmtpHttpApiClient::new("https://grpc.dev.xmtp.network:443".into()).unwrap()
    }
}

<<<<<<< HEAD
#[cfg(not(target_arch = "wasm32"))]
#[cfg_attr(not(target_arch = "wasm32"), async_trait::async_trait)]
=======
>>>>>>> c01938b6
impl XmtpTestClient for GrpcClient {
    async fn create_local() -> Self {
        GrpcClient::create("http://localhost:5556".into(), false)
            .await
            .unwrap()
    }

    async fn create_dev() -> Self {
        GrpcClient::create("https://grpc.dev.xmtp.network:443".into(), false)
            .await
            .unwrap()
    }
}

impl ClientBuilder<TestClient> {
    pub fn temp_store(self) -> Self {
        let tmpdb = tmp_path();
        self.store(
            EncryptedMessageStore::new_unencrypted(StorageOption::Persistent(tmpdb)).unwrap(),
        )
    }

    pub async fn local_client(mut self) -> Self {
        let local_client = <TestClient as XmtpTestClient>::create_local().await;
        self = self.api_client(local_client);
        self
    }

    pub async fn new_test_client(owner: &impl InboxOwner) -> Client<TestClient> {
        let nonce = 1;
        let inbox_id = generate_inbox_id(&owner.get_address(), &nonce);

        let client = Self::new(IdentityStrategy::CreateIfNotFound(
            inbox_id,
            owner.get_address(),
            nonce,
            None,
        ))
        .temp_store()
        .local_client()
        .await
        .build()
        .await
        .unwrap();

        register_client(&client, owner).await;

        client
    }

    pub async fn new_dev_client(owner: &impl InboxOwner) -> Client<TestClient> {
        let nonce = 1;
        let inbox_id = generate_inbox_id(&owner.get_address(), &nonce);
        let dev_client = <TestClient as XmtpTestClient>::create_dev().await;

        let client = Self::new(IdentityStrategy::CreateIfNotFound(
            inbox_id,
            owner.get_address(),
            nonce,
            None,
        ))
        .temp_store()
        .api_client(dev_client)
        .build()
        .await
        .unwrap();

        register_client(&client, owner).await;

        client
    }
}

/// wrapper over a `Notify` with a 60-scond timeout for waiting
#[derive(Clone, Default)]
pub struct Delivery {
    notify: Arc<Notify>,
    timeout: std::time::Duration,
}

impl Delivery {
    pub fn new(timeout: Option<std::time::Duration>) -> Self {
        let timeout = timeout.unwrap_or(std::time::Duration::from_secs(60));
        Self {
            notify: Arc::new(Notify::new()),
            timeout,
        }
    }

    pub async fn wait_for_delivery(&self) -> Result<(), Elapsed> {
        tokio::time::timeout(self.timeout, async { self.notify.notified().await }).await
    }

    pub fn notify_one(&self) {
        self.notify.notify_one()
    }
}

impl Client<TestClient> {
    pub async fn is_registered(&self, address: &String) -> bool {
        let ids = self
            .api_client
            .get_inbox_ids(vec![address.clone()])
            .await
            .unwrap();
        ids.contains_key(address)
    }
}

pub async fn register_client<T: XmtpApi>(client: &Client<T>, owner: &impl InboxOwner) {
    let mut signature_request = client.context.signature_request().unwrap();
    let signature_text = signature_request.signature_text();
    signature_request
        .add_signature(Box::new(RecoverableEcdsaSignature::new(
            signature_text.clone(),
            owner.sign(&signature_text).unwrap().into(),
        )))
        .await
        .unwrap();

    client.register_identity(signature_request).await.unwrap();
}<|MERGE_RESOLUTION|>--- conflicted
+++ resolved
@@ -57,13 +57,8 @@
     rng.gen_range(0..1_000_000_000)
 }
 
-<<<<<<< HEAD
-#[cfg_attr(target_arch = "wasm32", async_trait::async_trait(?Send))]
-#[cfg_attr(not(target_arch = "wasm32"), async_trait::async_trait)]
+
 #[cfg(any(feature = "http-api", target_arch = "wasm32"))]
-=======
-#[cfg(feature = "http-api")]
->>>>>>> c01938b6
 impl XmtpTestClient for XmtpHttpApiClient {
     async fn create_local() -> Self {
         XmtpHttpApiClient::new("http://localhost:5555".into()).unwrap()
@@ -74,11 +69,7 @@
     }
 }
 
-<<<<<<< HEAD
 #[cfg(not(target_arch = "wasm32"))]
-#[cfg_attr(not(target_arch = "wasm32"), async_trait::async_trait)]
-=======
->>>>>>> c01938b6
 impl XmtpTestClient for GrpcClient {
     async fn create_local() -> Self {
         GrpcClient::create("http://localhost:5556".into(), false)
